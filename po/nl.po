# Dutch translation for ghini.desktop
# Copyright (c) 2011 Rosetta Contributors and Canonical Ltd 2011
# This file is distributed under the same license as ghini.desktop.
# Brett Adams <brettadams@fastmail.us>, 2011.
# Mario Frasca <mario@anche.no>, 2014-2017
#
msgid ""
msgstr ""
"Project-Id-Version: bauble\n"
"Report-Msgid-Bugs-To: \n"
<<<<<<< HEAD
"POT-Creation-Date: 2017-10-15 10:52-0500\n"
"PO-Revision-Date: 2017-06-26 11:46-0500\n"
"Last-Translator: Mario Frasca <mario@anche.no>\n"
"Language-Team: Dutch <https://hosted.weblate.org/projects/bauble/master/nl/"
">\n"
=======
"POT-Creation-Date: 2017-09-12 10:54-0500\n"
"PO-Revision-Date: 2017-10-15 15:57+0000\n"
"Last-Translator: Christophe Van Calster <christophevancalster@mac.com>\n"
"Language-Team: Dutch "
"<https://hosted.weblate.org/projects/ghini/desktop-10/nl/>\n"
>>>>>>> 9075db7d
"Language: nl\n"
"MIME-Version: 1.0\n"
"Content-Type: text/plain; charset=UTF-8\n"
"Content-Transfer-Encoding: 8bit\n"
"Plural-Forms: nplurals=2; plural=n != 1;\n"
"X-Generator: Weblate 2.17\n"
"X-Launchpad-Export-Date: 2012-09-18 05:13+0000\n"

#: bauble/btypes.py:87
msgid "\"%(value)s\" not in Enum.values: %(all_values)s"
msgstr "\"%(value)s\" niet in Enum.values: %(all_values)s"

#: bauble/plugins/garden/prop_editor.glade:1343
msgid "# Germinated"
msgstr "# Gekiemde"

#: bauble/plugins/garden/propagation.py:227
msgid "# of seedlings"
msgstr "# zaailingen"

#: bauble/plugins/garden/prop_editor.glade:1152
#: bauble/plugins/garden/propagation.py:211
msgid "# of seeds"
msgstr "# zaden"

#: bauble/plugins/garden/prop_editor.glade:1393
msgid "% Germinated"
msgstr "% ontkiemd"

#: bauble/plugins/garden/accession.py:707
msgid "%(1)s plant groups in %(2)s location(s)"
msgstr "%(1)s plantgroepen in %(2)s locatie(s)"

#: bauble/plugins/plants/species_model.py:464
msgid "%(group)s Group"
msgstr "%(group)s Groep"

#: bauble/plugins/garden/accession.py:180
msgid ""
"%(num_plants)s plants depend on this accession: <b>%(plant_codes)s</b>\n"
"\n"
msgstr ""
"%(num_plants)s planten hangen van deze accessie af: <b>%(plant_codes)s</b>\n"
"\n"

#: bauble/plugins/garden/accession.py:2582
msgid "%(quantity)s in %(location)s"
msgstr "%(quantity)s in %(location)s"

#: bauble/editor.py:1913
msgid "%(user)s on %(date)s"
msgstr "%(user)s op datum %(date)s"

#: bauble/plugins/report/__init__.py:449
msgid "%s already exists"
msgstr "%s bestaat al"

#: bauble/plugins/plants/species_editor.py:202
msgid ""
"%s is the accepted taxon for your data.\n"
"Do you want to add it?"
msgstr ""
"%s is de geaccepteerde taxon voor uw data.\n"
"Wilt u dit toevoegen?"

#: bauble/plugins/plants/species_editor.py:165
msgid ""
"%s is the closest match for your data.\n"
"Do you want to accept it?"
msgstr ""
"%s is de beste match voor uw data.\n"
"Wilt u het accepteren?"

#: bauble/pluginmgr.py:626
msgid "%s.plugin is not an instance of pluginmgr.Plugin"
msgstr "%s.plugin is niet een instantie van pluginmgr.Plugin"

#: bauble/plugins/plants/species_model.py:450
msgid "(%(group)s Group)"
msgstr "(%(group)s Groep)"

#: bauble/view.py:796
msgid "** Error: %s"
msgstr "** Fout: %s"

#: bauble/__init__.py:222
msgid "** Error: could not import gtk and/or gobject"
msgstr "** Fout: importeren van gtk en/of gobject niet mogelijk"

#: bauble/__init__.py:286
msgid "**Error: Ghini must be run in a windowed environment."
msgstr "**Fout: Ghini moet worden uitgevoerd in een windowed omgeving."

#: bauble/plugins/report/mako/__init__.py:319
msgid ":"
msgstr ":"

#: bauble/plugins/garden/source_detail_infobox.glade:59
#: bauble/plugins/plants/infoboxes.glade:57
#: bauble/plugins/plants/infoboxes.glade:334
#: bauble/plugins/plants/infoboxes.glade:670
msgid "<b># of Accessions:</b>"
msgstr "<b># van de Acquisities:</b>"

#: bauble/plugins/plants/infoboxes.glade:87
msgid "<b># of Genera:</b>"
msgstr "<b># Geslachten:</b>"

#: bauble/plugins/garden/loc_infobox.glade:35
#: bauble/plugins/plants/infoboxes.glade:319
#: bauble/plugins/plants/infoboxes.glade:655
msgid "<b># of Plants:</b>"
msgstr "<b># van Planten:</b>"

#: bauble/plugins/plants/infoboxes.glade:42
msgid "<b># of Plants</b>"
msgstr "<b># van Planten</b>"

#: bauble/plugins/plants/infoboxes.glade:72
#: bauble/plugins/plants/infoboxes.glade:306
msgid "<b># of Taxa:</b>"
msgstr "<b># van Taxa:</b>"

#: bauble/plugins/garden/plant_infobox.glade:147
msgid "<b>Accession Status:</b>"
msgstr "<b>Acquisitie Status:</b>"

#: bauble/plugins/garden/plant_infobox.glade:133
msgid "<b>Accession Type:</b>"
msgstr "<b>Acquisitie Type:</b>"

#: bauble/plugins/plants/infoboxes.glade:971
msgid "<b>Accessions:</b>"
msgstr "<b>Acquisities:</b>"

#: bauble/plugins/plants/infoboxes.glade:698
msgid "<b>Awards:</b>"
msgstr "<b>Awards:</b>"

#: bauble/plugins/plants/infoboxes.glade:683
msgid "<b>CITES:</b>"
msgstr "<b>CITES:</b>"

#: bauble/plugins/garden/prop_editor.glade:743
msgid "<b>Chemical treatment</b>"
msgstr "<b>Chemische behandeling</b>"

#: bauble/plugins/garden/acc_infobox.glade:507
msgid "<b>Contact:</b>"
msgstr "<b>Contact:</b>"

#: bauble/plugins/garden/prop_editor.glade:440
msgid "<b>Cutting treatment</b>"
msgstr "<b>Behandeling stekken</b>"

#: bauble/plugins/garden/acc_infobox.glade:171
msgid "<b>Date accessioned:</b>"
msgstr "<b>Datum van verwerving:</b>"

#: bauble/plugins/garden/acc_infobox.glade:186
msgid "<b>Date received:</b>"
msgstr "<b>Datum van ontvangst:</b>"

#: bauble/plugins/garden/source_detail_infobox.glade:87
msgid "<b>Description:</b>"
msgstr "<b>Beschrijving:</b>"

#: bauble/plugins/plants/infoboxes.glade:788
msgid "<b>Distribution for label:</b>"
msgstr "<b>Distributie voor label:</b>"

#: bauble/plugins/plants/infoboxes.glade:754
msgid "<b>Distribution:</b>"
msgstr "<b>Distributie:</b>"

#: bauble/plugins/plants/infoboxes.glade:928
msgid "<b>Families:</b>"
msgstr "<b>Families:</b>"

#: bauble/plugins/report/report.glade:164
#, fuzzy
msgid "<b>Formatter</b>"
msgstr "<b>Formatter</b>"

#: bauble/plugins/plants/infoboxes.glade:911
msgid "<b>Genera:</b>"
msgstr "<b>Geslachten:</b>"

#: bauble/plugins/garden/prop_editor.glade:1436
msgid "<b>Germination data</b>"
msgstr "<b> Kiemgegevens </b>"

#: bauble/plugins/plants/infoboxes.glade:713
msgid "<b>Habit:</b>"
msgstr "<b>Planteigenschappen:</b>"

#: bauble/plugins/report/xsl/gui.glade:149
#: bauble/plugins/report/mako/gui.glade:67
msgid "<b>Include data marked as private</b>"
msgstr "<b>Inclusief data gemarkeerd als privaat</b>"

#: bauble/plugins/garden/acc_infobox.glade:369
msgid "<b>Intended Location 2:</b>"
msgstr "<b>Beoogde plaatsing 2:</b>"

#: bauble/plugins/garden/acc_infobox.glade:400
msgid "<b>Intended Location:</b>"
msgstr "<b>Beoogde plaatsing:</b>"

#: bauble/plugins/garden/acc_infobox.glade:416
msgid "<b>Living Plants:</b>"
msgstr "<b>Levende Planten:</b>"

#: bauble/plugins/garden/plant_infobox.glade:162
msgid "<b>Location:</b>"
msgstr "<b>Locatie:</b>"

#: bauble/plugins/plants/infoboxes.glade:1005
msgid "<b>Locations:</b>"
msgstr "<b>Locaties:</b>"

#: bauble/plugins/garden/plant_infobox.glade:193
msgid "<b>Memorial:</b>"
msgstr "<b>Memorial:</b>"

#: bauble/plugins/garden/acc_infobox.glade:571
msgid "<b>Parent Plant:</b>"
msgstr "<b>Ouderplant:</b>"

#: bauble/plugins/garden/acc_infobox.glade:103
msgid "<b>Plant Groups:</b>"
msgstr "<b>Plantengroepen:</b>"

#: bauble/plugins/plants/infoboxes.glade:988
msgid "<b>Plants:</b>"
msgstr "<b>Planten:</b>"

#: bauble/plugins/garden/acc_infobox.glade:308
msgid "<b>Private:</b>"
msgstr "<b>Privé:</b>"

#: bauble/plugins/garden/acc_infobox.glade:609
msgid "<b>Propagation:</b>"
msgstr "<b>Propagatie:</b>"

#: bauble/plugins/garden/acc_infobox.glade:140
msgid "<b>Provenance:</b>"
msgstr "<b>Herkomst:</b>"

#: bauble/plugins/garden/acc_infobox.glade:233
msgid "<b>Quantity received:</b>"
msgstr "<b>Ontvangen aantal:</b>"

#: bauble/plugins/garden/plant_infobox.glade:219
msgid "<b>Quantity:</b>"
msgstr "<b>Hoeveelheid:</b>"

#: bauble/plugins/report/xsl/gui.glade:60
#, fuzzy
msgid "<b>Renderer</b>"
msgstr "<b>Inzender</b>"

#: bauble/plugins/plants/taxonomy_check.glade:644
msgid "<b>Review log report</b>"
msgstr "<b>Bekijk log rapport</b>"

#: bauble/plugins/garden/prop_editor.glade:944
msgid "<b>Rooted plants</b>"
msgstr "<b>Gewortelde planten</b>"

#: bauble/plugins/garden/prop_editor.glade:660
#, fuzzy
msgid "<b>Rooting conditions</b>"
msgstr "<b>voorwaarden voor beworteling</b>"

#: bauble/plugins/report/report.glade:187
msgid "<b>Settings</b>"
msgstr "<b>Instellingen</b>"

#: bauble/plugins/report/xsl/gui.glade:104
msgid "<b>Source type</b>"
msgstr "<b>Brontype</b>"

#: bauble/plugins/garden/acc_infobox.glade:520
msgid "<b>Source's ID:</b>"
msgstr "<b>Bron ID:</b>"

#: bauble/plugins/garden/prop_editor.glade:1223
msgid "<b>Sowing data</b>"
msgstr "<b>Zaaidata</b>"

#: bauble/plugins/plants/infoboxes.glade:894
msgid "<b>Species:</b>"
msgstr "<b>Soort:</b>"

#: bauble/plugins/report/xsl/gui.glade:29
msgid "<b>Stylesheet</b>"
msgstr "<b>Stylesheet</b>"

#: bauble/plugins/report/mako/gui.glade:38
msgid "<b>Template</b>"
msgstr "<b>Template</b>"

#: bauble/plugins/plants/taxonomy_check.glade:523
msgid "<b>Tick Off</b>"
msgstr "<b>Afvinken</b>"

#: bauble/plugins/garden/acc_infobox.glade:248
msgid "<b>Type of material:</b>"
msgstr "<b> Type materiaal:</b>"

#: bauble/plugins/garden/source_detail_infobox.glade:72
msgid "<b>Type:</b>"
msgstr "<b>Type:</b>"

#: bauble/plugins/report/xsl/gui.glade:122
msgid "<b>Use author names</b>"
msgstr "<b>Gebruik auteur namen</b>"

#: bauble/plugins/garden/loc_editor.glade:348
msgid "<b>danger zone</b>"
msgstr "<b>Gevarenzone</b>"

#: bauble/plugins/plants/infoboxes.glade:956
msgid "<b>in use</b>"
msgstr "<b>in gebruik</b>"

#: bauble/plugins/imex/select_export.glade:492
msgid "<b>options</b>"
msgstr "<b>opties</b>"

#: bauble/plugins/plants/infoboxes.glade:943
msgid "<b>total</b>"
msgstr "<b>totaal</b>"

#: bauble/plugins/plants/infoboxes.glade:1555
msgid "<b>unused</b>"
msgstr "<b>ongebruikt</b>"

#: bauble/plugins/plants/stored_queries.glade:147
#: bauble/plugins/plants/stored_queries.glade:170
#: bauble/plugins/plants/stored_queries.glade:193
#: bauble/plugins/plants/stored_queries.glade:216
#: bauble/plugins/plants/stored_queries.glade:239
#: bauble/plugins/plants/stored_queries.glade:262
#: bauble/plugins/plants/stored_queries.glade:285
#: bauble/plugins/plants/stored_queries.glade:308
#: bauble/plugins/plants/stored_queries.glade:331
#: bauble/plugins/plants/stored_queries.glade:354
#: bauble/plugins/plants/infoboxes.glade:1383
#: bauble/plugins/plants/infoboxes.glade:1400
#: bauble/plugins/plants/infoboxes.glade:1417
#: bauble/plugins/plants/infoboxes.glade:1434
#: bauble/plugins/plants/infoboxes.glade:1451
#: bauble/plugins/plants/infoboxes.glade:1468
#: bauble/plugins/plants/infoboxes.glade:1485
#: bauble/plugins/plants/infoboxes.glade:1502
#: bauble/plugins/plants/infoboxes.glade:1519
#: bauble/plugins/plants/infoboxes.glade:1536
#: bauble/plugins/plants/__init__.py:211
#: bauble/plugins/plants/stored_queries.py:129
#: bauble/plugins/plants/stored_queries.py:164
msgid "<empty>"
msgstr "<leeg>"

#: bauble/plugins/garden/plant.py:1371
msgid "<i>Split as %(plant)s</i>"
msgstr "<i>Splitsen als %s (plant)</i>"

#: bauble/plugins/garden/plant.py:1354
msgid "<i>Split from %(plant)s</i>"
msgstr "<i>Afgesplitst van %s (plant)</i>"

#: bauble/plugins/plants/family.py:357
msgid ""
"A list of synonyms for this family.\n"
"\n"
"To add a synonym enter a family name and select one from the list of "
"completions.  Then click Add to add it to the list of synonyms."
msgstr ""
"Synoniemenlijst voor deze familie. \n"
"\n"
"Om een synoniem toe te voegen, voert u een familie in en selecteert u uit de "
"lijst van aanvullingen.  Klik daarna op toevoegen om het toe te voegen aan "
"de lijst met synoniemen."

#: bauble/plugins/plants/genus.py:418
msgid ""
"A list of synonyms for this genus.\n"
"\n"
"To add a synonym enter a genus name and select one from the list of "
"completions.  Then click Add to add it to the list of synonyms."
msgstr ""
"Synoniemenlijst voor dit geslacht.\n"
"\n"
"Om een synoniem toe te voegen vult u een geslachtsnaam in en selecteert u "
"uit de lijst met aanvullingen.  Klik daarna op toevoegen om het toe te "
"voegen aan de lijst met synoniemen."

#: bauble/plugins/abcd/__init__.py:392
msgid "ABCD"
msgstr "ABCD"

#: bauble/plugins/garden/institution.glade:86
msgid "Abbreviation"
msgstr "Afkorting"

#: bauble/ui.py:465
msgid "About"
msgstr "Over"

#: bauble/plugins/plants/family.py:834 bauble/plugins/plants/genus.py:977
#: bauble/plugins/plants/species.py:242
msgid "Accepted name"
msgstr "Geaccepteerde naam"

#: bauble/plugins/garden/plant_editor.glade:521
#: bauble/plugins/garden/acc_editor.glade:766
#: bauble/plugins/garden/__init__.py:121
#: bauble/plugins/report/xsl/__init__.py:87
#: bauble/plugins/report/xsl/__init__.py:430
msgid "Accession"
msgstr "Accessie"

#: bauble/plugins/garden/acc_editor.glade:2871
#, fuzzy
msgid "Accession Code Formats"
msgstr "Accessie codeformaten"

#: bauble/plugins/garden/acc_editor.glade:13
msgid "Accession Editor"
msgstr "Accessieeditor"

#: bauble/plugins/garden/acc_editor.glade:519
msgid "Accession ID"
msgstr "Acquisitie ID"

#: bauble/plugins/garden/accession.py:367
msgid "Accession not of wild source"
msgstr "Accessie niet van wilde bron"

#: bauble/plugins/garden/accession.py:365
msgid "Accession of wild source"
msgstr "Accessie van wilde bron"

#: bauble/plugins/garden/acc_editor.glade:2089
msgid "Accuracy"
msgstr "Nauwkeurigheid"

#: bauble/plugins/garden/plant_editor.glade:430
#: bauble/plugins/garden/plant_editor.glade:1235
#: bauble/plugins/garden/acc_editor.glade:343
#: bauble/plugins/garden/acc_editor.glade:872
#: bauble/plugins/garden/acc_editor.glade:968
#: bauble/plugins/garden/acc_editor.glade:3368
msgid "Add"
msgstr "Toevoegen"

#: bauble/plugins/plants/species_editor.glade:52
msgid "Add Accessions"
msgstr "Voeg Acquisities toe"

#: bauble/plugins/plants/family_editor.glade:299
msgid "Add Genera"
msgstr "Voeg Geslachten toe"

#: bauble/plugins/plants/genus_editor.glade:359
msgid "Add Species"
msgstr "Voeg Soorten toe"

#: bauble/plugins/garden/loc_editor.glade:55
#: bauble/plugins/garden/acc_editor.glade:58
msgid "Add plants"
msgstr "Voeg planten toe"

#: bauble/plugins/plants/species_editor.glade:1113
msgid "Additional info"
msgstr "Extra info"

#: bauble/plugins/garden/institution.glade:410
msgid "Address"
msgstr "Adres"

#: bauble/plugins/users/ui.glade:189
msgid "Administrator"
msgstr "Administrator"

#: bauble/plugins/garden/accession.py:426
msgid "Air layer"
msgstr "Luchtlaag"

#: bauble/plugins/garden/plant.py:1258
msgid "Alive"
msgstr "In leven"

#: bauble/plugins/garden/acc_editor.glade:1928
msgid "Altitude/Depth"
msgstr "Hoogte/Diepte"

#: bauble/plugins/garden/location.py:190
msgid ""
"Any information that might be relevant to the location such as where it is "
"or what's its purpose"
msgstr ""
"Elke informatie die relevant kan zijn met betrekking tot de plaats in de "
"tuin, zoals waar het ligt of wat zijn doel is."

#: bauble/plugins/garden/accession.py:1339
msgid "Are you sure you want to copy this verification to the general taxon?"
msgstr ""

#: bauble/plugins/tag/__init__.py:189
msgid "Are you sure you want to delete the tag \"%s\"?"
msgstr "Bent u zeker dat u de tag \"%s\" wilt verwijderen?"

#: bauble/plugins/garden/accession.py:2361 bauble/plugins/garden/plant.py:1110
#: bauble/plugins/plants/genus.py:782
msgid "Are you sure you want to lose your changes?"
msgstr "Weet u zeker dat u uw wijzigingen wilt annuleren?"

#: bauble/plugins/garden/propagation.py:473
msgid ""
"Are you sure you want to remove\n"
"this propagation trial?"
msgstr ""
"Wilt u echt deze \n"
"propagatiepoging verwijderen"

#: bauble/connmgr.py:342
msgid ""
"Are you sure you want to remove \"%s\"?\n"
"\n"
"<i>Note: This only removes the connection to the database and does not "
"affect the database or its data</i>"
msgstr ""
"Bent u zeker dat u  \"%s\" wilt verwijderen?\n"
"\n"
"<i>Opgelet: Dit verwijderd enkel de connectie naar de database en heeft geen "
"effect op de database zelf of de ingevoerde data.</i>"

#: bauble/plugins/plants/genus.py:725
msgid ""
"Are you sure you want to remove %(genus)s as a synonym to the current "
"genus?\n"
"\n"
"<i>Note: This will not remove the genus from the database.</i>"
msgstr ""
"Bent u zeker dat u %(genus)s wil verwijderen als synoniem voor het huidige "
"geslacht? \n"
"<i>Opmerking: Het geslacht wordt niet uit de database verwijderd.</i>"

#: bauble/plugins/garden/location.py:70 bauble/plugins/garden/source.py:769
#: bauble/plugins/tag/__init__.py:80
msgid "Are you sure you want to remove %s?"
msgstr "Weet u zeker dat u %s wilt verwijderen?"

#: bauble/plugins/garden/accession.py:186
msgid "Are you sure you want to remove accession <b>%s</b>?"
msgstr "Weet u zeker dat u accessie <b>%s</b> wilt verwijderen?"

#: bauble/plugins/plants/family.py:87
msgid "Are you sure you want to remove the family <i>%s</i>?"
msgstr "Bent u zeker dat u de familie <i>%s</i> wil verwijderen?"

#: bauble/plugins/garden/plant.py:88
msgid ""
"Are you sure you want to remove the following plants?\n"
"\n"
"%s"
msgstr ""
"Bent u zeker dat u volgende planten wil verwijderen?\n"
"\n"
"%s"

#: bauble/plugins/plants/genus.py:98
msgid "Are you sure you want to remove the genus <i>%s</i>?"
msgstr "Bent u zeker dat u het geslacht <i>%s</i> wil verwijderen?"

#: bauble/plugins/plants/species.py:88
msgid "Are you sure you want to remove the species <i>%s</i>?"
msgstr "Weet u zeker dat u soort <i>%s</i> wilt verwijderen?"

#: bauble/plugins/plants/species_editor.py:798
msgid "Are you sure you want to remove the vernacular name <b>%s</b>?"
msgstr "Bent u zeker dat u de volksnaam <b>%s</b> wilt verwijderen?"

#: bauble/plugins/garden/accession.py:1351
msgid "Are you sure you want to remove this verification?"
msgstr "Weet u zeker dat u deze verificatie wilt verwijderen?"

#: bauble/plugins/users/__init__.py:587
msgid ""
"Are you sure you want to remove user <b>%(name)s</b>?\n"
"\n"
"<i>It is possible that this user could have permissions on other databases "
"not related to Ghini.</i>"
msgstr ""
"Bent u zeker dat u de gebruiker <b>%(name)s</b> wilt verwijderen?\n"
"\n"
"<i>Mogelijks heeft deze gebruiker permissies in andere databases die niet "
"gerelateerd zijn aan Ghini.</i>"

#: bauble/plugins/garden/plant.py:288
msgid "Area transf. to Plant Ops."
msgstr ""

#: bauble/plugins/plants/genus_editor.glade:78
#: bauble/plugins/plants/species_editor.glade:356
#: bauble/plugins/plants/species_editor.glade:502
msgid "Author"
msgstr "Auteur"

#: bauble/plugins/plants/taxonomy_check.glade:339
msgid "Authorship"
msgstr "Auteurschap"

#: bauble/plugins/plants/species_editor.glade:764
msgid "Awards"
msgstr "Awards"

#: bauble/plugins/garden/accession.py:427
msgid "Balled & burlapped plant"
msgstr "Kluitplant"

#: bauble/plugins/garden/accession.py:428
msgid "Bare root plant"
msgstr "blote wortel plant"

#: bauble/plugins/garden/source.py:128
msgid "Botanic Garden or Arboretum"
msgstr "Botanische tuin of Arboretum"

#: bauble/plugins/garden/prop_editor.glade:573
#, fuzzy
msgid "Bottom heat"
msgstr "Bodemverwarming"

#: bauble/plugins/garden/propagation.py:191
msgid "Bottom heat: %(temp)s%(unit)s"
msgstr "Bodemverwarming: %(temp)s%(unit)s"

#: bauble/plugins/garden/accession.py:429
msgid "Bud cutting"
msgstr "Oogstek"

<<<<<<< HEAD
#: bauble/plugins/garden/accession.py:430
=======
#: bauble/plugins/garden/accession.py:429
#, fuzzy
>>>>>>> 9075db7d
msgid "Budded"
msgstr "Ontsproten"

#: bauble/plugins/garden/institution.glade:310
msgid "Bug reporting"
msgstr "Bug rapporteren"

#: bauble/plugins/garden/accession.py:431
msgid "Bulb"
msgstr "Bloembol"

#: bauble/plugins/garden/accession.py:451
msgid "Bulbil"
msgstr "Broedbol"

#: bauble/plugins/imex/csv_.py:591
msgid ""
"CSVExporter: path does not exist.\n"
"%s"
msgstr ""
"CSVExporter: path bestaat niet.\n"
"%s"

#: bauble/plugins/report/__init__.py:247
msgid "Can't get Location from a %s"
msgstr ""

#: bauble/plugins/report/__init__.py:159
msgid "Can't get accessions from a %s"
msgstr "Kan geen accessies van %s ophalen"

<<<<<<< HEAD
#: bauble/plugins/report/__init__.py:120
=======
#: bauble/plugins/report/__init__.py:115
#, fuzzy
>>>>>>> 9075db7d
msgid "Can't get plants from a %s"
msgstr "Kan geen planten ophalen van een %s"

<<<<<<< HEAD
#: bauble/plugins/report/__init__.py:202
=======
#: bauble/plugins/report/__init__.py:192
#, fuzzy
>>>>>>> 9075db7d
msgid "Can't get species from a %s"
msgstr "Kan geen soorten ophalen van een %s"

#: bauble/plugins/plants/taxonomy_check.glade:693
msgid "Cancel"
msgstr "Annuleren"

#: bauble/plugins/plants/species_editor.py:1094
msgid "Cancel your changes"
msgstr "Wijzigingen ongedaan maken"

#: bauble/plugins/garden/accession.py:911 bauble/plugins/garden/plant.py:635
#: bauble/plugins/plants/family.py:361 bauble/plugins/plants/genus.py:422
msgid "Cancel your changes."
msgstr "Wijzigingen ongedaan maken."

#: bauble/pictures.glade:101 bauble/pictures.glade:336 bauble/notes.glade:57
#: bauble/notes.glade:346
msgid "Category"
msgstr "Categorie"

#: bauble/plugins/users/ui.glade:220
msgid "Change Password"
msgstr "Wachtwoord wijzigen"

#: bauble/plugins/garden/plant_editor.glade:869
msgid "Change history"
msgstr ""

#: bauble/plugins/garden/plant.py:1281
msgid "Changes"
msgstr "Aanpassingen"

#: bauble/plugins/abcd/__init__.py:335
#: bauble/plugins/garden/exporttopocket.py:155
msgid "Choose a file to export to..."
msgstr "Exporteren naar..."

#: bauble/connmgr.py:236 bauble/connmgr.py:246 bauble/connmgr.py:256
#: bauble/editor.py:2015 bauble/editor.py:2022
#: bauble/plugins/imex/iojson.py:165 bauble/plugins/imex/iojson.py:248
#: bauble/plugins/plants/taxonomy_check.py:268
msgid "Choose a file..."
msgstr "Kies een bestand..."

#: bauble/search.py:1090
msgid "Choose a property..."
msgstr "Kies een eigenschap..."

#: bauble/plugins/imex/csv_.py:556
msgid "Choose file(s) to import..."
msgstr "Selecteer bestand(en) om te importeren..."

#: bauble/querybuilder.glade:134
msgid "Clauses"
msgstr ""

#: bauble/plugins/garden/accession.py:432
msgid "Clump"
msgstr "Polvormig"

#: bauble/plugins/garden/loc_editor.glade:228
msgid "Code"
msgstr "Code"

#: bauble/plugins/garden/acc_infobox.glade:1023
#: bauble/plugins/garden/acc_editor.glade:2200
#: bauble/plugins/garden/accession.py:399
msgid "Collection"
msgstr "Collectie"

#: bauble/plugins/garden/acc_editor.glade:1614
msgid "Collection ID"
msgstr "Collectie ID"

#: bauble/plugins/garden/acc_infobox.glade:821
msgid "Collection ID:"
msgstr ""

#: bauble/plugins/garden/acc_editor.glade:1631
#, fuzzy
msgid "Collection Notes"
msgstr "Notities bij collectie"

#: bauble/plugins/garden/source.py:244
msgid "Collection at %s"
msgstr "Gecollecteerd in %s"

#: bauble/plugins/garden/acc_editor.glade:1598
#, fuzzy
msgid "Collector"
msgstr "Verzamelaar"

#: bauble/plugins/garden/acc_infobox.glade:760
msgid "Collector:"
msgstr ""

#: bauble/plugins/imex/csv_.py:684 bauble/plugins/imex/csv_.py:702
msgid "Comma Separated Value"
msgstr "Kommagescheiden bestand (CSV)"

#: bauble/plugins/users/ui.glade:362
msgid "Confirm new password"
msgstr ""

#: bauble/connmgr.glade:578
msgid "Connection Details"
msgstr "Verbindingsdetails"

#: bauble/plugins/garden/acc_editor.glade:1208
#: bauble/plugins/garden/__init__.py:124
msgid "Contact"
msgstr "Contact"

#: bauble/plugins/garden/contact.glade:11
#, fuzzy
msgid "Contact (Donor) Editor"
msgstr "Contact (Donor) Editor"

#: bauble/plugins/garden/institution.glade:158
msgid "Contact name"
msgstr "Contactnaam"

#: bauble/plugins/garden/prop_editor.glade:513
#: bauble/plugins/garden/prop_editor.glade:984
#: bauble/plugins/garden/propagation.py:195
#: bauble/plugins/garden/propagation.py:216
msgid "Container"
msgstr "Container"

#: bauble/ui.py:449
msgid "Contents"
msgstr "Inhoud"

#: bauble/ui.py:770
msgid "Copyright © by its contributors."
msgstr "Copyright © door donateurs."

#: bauble/plugins/garden/accession.py:433
msgid "Corm"
msgstr "Wortelstok"

#: bauble/ui.py:674
msgid ""
"Could not create a new database.\n"
"\n"
"%s"
msgstr ""
"Kan deze nieuwe database niet aanmaken.\n"
"\n"
"%s"

#: bauble/plugins/tag/__init__.py:587
msgid "Could not create the tags menus"
msgstr "Kan de tags menu niet aanmaken"

#: bauble/plugins/garden/accession.py:196 bauble/plugins/garden/location.py:80
#: bauble/plugins/garden/plant.py:100 bauble/plugins/garden/source.py:778
#: bauble/plugins/plants/family.py:96 bauble/plugins/plants/genus.py:107
#: bauble/plugins/plants/species.py:97 bauble/plugins/tag/__init__.py:89
msgid ""
"Could not delete.\n"
"\n"
"%s"
msgstr ""
"Fout bij het verwijderen.\n"
"\n"
"%s"

#: bauble/plugins/report/xsl/__init__.py:547
msgid ""
"Could not find the command \"%(exe)s\" to start the %(renderer_name)s "
"renderer."
msgstr ""
"Kan het commando \"%(exe)s\" niet vinden om de %(renderer_name)s renderer te "
"starten."

#: bauble/pluginmgr.py:589
msgid ""
"Could not import the %(module)s module.\n"
"\n"
"%(error)s"
msgstr ""
"Module %(module)s kan niet worden geïmporteerd.\n"
"\n"
"%(error)s"

#: bauble/ui.py:134
msgid "Could not load icon from %s"
msgstr "Kan pictogram van %s niet laden"

<<<<<<< HEAD
#: bauble/plugins/imex/csv_.py:292
=======
#: bauble/plugins/imex/csv_.py:291
#, fuzzy
>>>>>>> 9075db7d
msgid ""
"Could not match all filenames to table names.\n"
"\n"
"%s"
msgstr ""
"Alle bestandsnamen kunnen niet gekoppeld worden aan tabelnamen.\n"
"\n"
"%s"

#: bauble/utils/desktop.py:282
msgid ""
"Could not open %(url)s\n"
"\n"
"Unknown desktop environment: %(desktop)s\n"
"\n"
msgstr ""
"Kan %(url)s niet openen.\n"
"\n"
"Onbekende desktop omgeving: %(desktop)s\n"
"\n"

#: bauble/__init__.py:340
msgid ""
"Could not open connection.\n"
"\n"
"%s"
msgstr ""
"Kan geen verbinding maken.\n"
"\n"
"%s"

#: bauble/plugins/report/mako/__init__.py:429
#: bauble/plugins/report/xsl/__init__.py:639
msgid ""
"Could not open the report with the default program. You can open the file "
"manually at %s"
msgstr ""
"Het rapport kan niet worden geopend met het standaardprogramma.  U kan het "
"bestand manueel openen in %s"

#: bauble/view.py:812
msgid "Couldn't find anything for search: \"%s\""
msgstr "Geen zoekresultaten gevonden voor: \"%s\""

#: bauble/editor.py:238
msgid ""
"Couldn't set the tooltip on widget %(widget_name)s\n"
"\n"
"%(exception)s"
msgstr ""
"Het lukte niet de tooltip op widget %(widget_name)s in te instellen.\n"
"\n"
"%(exception)s"

#: bauble/plugins/tag/tag.glade:67
msgid "Count and link"
msgstr ""

#: bauble/plugins/garden/prop_editor.glade:619
#: bauble/plugins/garden/propagation.py:201
msgid "Cover"
msgstr "Cover"

#: bauble/plugins/garden/propagation.py:220
msgid "Covered"
msgstr ""

#: bauble/plugins/garden/plant.py:631
msgid "Create a new location."
msgstr "Maak een nieuwe locatie."

#: bauble/plugins/garden/plant.py:633
msgid "Create a new propagation record for this plant."
msgstr "Maak een nieuw propagatie-record aan voor deze plant."

#: bauble/plugins/plants/species_model.py:205
msgid "Critically Endangered (CR)"
msgstr "Critisch bedreigd (CR)"

#: bauble/plugins/plants/species_editor.glade:385
msgid "Cultivar Group"
msgstr "Cultivar Groep"

#: bauble/plugins/plants/species_editor.py:1084
msgid "Cultivar group"
msgstr "Cultivar Groep"

<<<<<<< HEAD
#: bauble/plugins/garden/accession.py:392
=======
#: bauble/plugins/garden/accession.py:391
#, fuzzy
>>>>>>> 9075db7d
msgid "Cultivated native"
msgstr "Inheemse cultivar"

#: bauble/plugins/garden/plant_editor.glade:763
msgid "Current change"
msgstr ""

#: bauble/connmgr.py:534
msgid ""
"Current connection does not specify the fields:\n"
"%s\n"
"Please specify and try again."
msgstr ""
"Huidige verbinding specificeert volgende velden niet: \n"
"%s\n"
"Gelieve te specificeren en opnieuw te proberen."

#: bauble/plugins/garden/propagation.py:165
msgid "Cutting"
msgstr ""

#: bauble/plugins/garden/prop_editor.glade:206
msgid "Cutting length"
msgstr "Steklengte"

#: bauble/plugins/garden/prop_editor.glade:335
#: bauble/plugins/garden/propagation.py:167
msgid "Cutting type"
msgstr "Type stek"

#: bauble/connmgr.py:532
msgid "DBMS host name"
msgstr "DBMS-hostnaam"

#: bauble/plugins/plants/species_model.py:210
msgid "Data Deficient (DD)"
msgstr "Onvoldoende gegevens (DD)"

#: bauble/connmgr.glade:390
msgid "Database:"
msgstr ""

#: bauble/pictures.glade:88 bauble/pictures.glade:424
#: bauble/plugins/garden/prop_editor.glade:71
#: bauble/plugins/garden/acc_editor.glade:1511
#: bauble/plugins/garden/acc_editor.glade:3104 bauble/notes.glade:124
#: bauble/notes.glade:334
msgid "Date"
msgstr "Datum"

#: bauble/plugins/garden/acc_editor.glade:572
msgid "Date Accessioned"
msgstr "Datum van accessie:"

#: bauble/plugins/garden/prop_editor.glade:1253
msgid "Date Germinated"
msgstr "Kiemdatum"

#: bauble/plugins/garden/acc_editor.glade:587
msgid "Date Received"
msgstr "Ontvangstdatum"

#: bauble/plugins/garden/acc_infobox.glade:791
msgid "Date collected:"
msgstr ""

#: bauble/view.py:176
msgid "Date created:"
msgstr "Aanmaakdatum:"

#: bauble/plugins/garden/plant_editor.glade:691
msgid "Date of Change"
msgstr "Datum wijziging"

#: bauble/plugins/garden/prop_editor.glade:1356
#: bauble/plugins/garden/propagation.py:232
msgid "Date planted"
msgstr "Plantdatum"

#: bauble/plugins/garden/prop_editor.glade:1188
#: bauble/plugins/garden/propagation.py:214
msgid "Date sown"
msgstr "Zaaidatum"

#: bauble/plugins/garden/prop_editor.glade:779
msgid "Dates"
msgstr "Datums"

#: bauble/plugins/garden/plant.py:277 bauble/plugins/garden/plant.py:350
#: bauble/plugins/garden/plant.py:1260
msgid "Dead"
msgstr "Dood"

#: bauble/plugins/garden/plant.py:285
msgid "Deleted, yr. dead. unknown"
msgstr "Verwijderd, jaar v. dood niet gekend"

#: bauble/plugins/garden/loc_editor.glade:171
#: bauble/plugins/garden/contact.glade:73 bauble/plugins/tag/tag.glade:176
#: bauble/plugins/garden/location.py:493
msgid "Description"
msgstr "Beschrijving"

#: bauble/utils/__init__.py:665
msgid "Details"
msgstr "Details"

#: bauble/plugins/garden/plant.py:292
msgid "Did not germinate"
msgstr "Is niet ontkiemd"

#: bauble/plugins/garden/plant.py:278
msgid "Discarded"
msgstr "Verwijderd"

#: bauble/plugins/garden/plant.py:293
msgid "Discarded seedling in nursery"
msgstr "Weggegooide zaailing in kwekerij"

#: bauble/plugins/garden/plant.py:279
msgid "Discarded, weedy"
msgstr "Weggegooid, spichtig"

#: bauble/plugins/garden/plant.py:284
msgid "Distributed elsewhere"
msgstr "Elders verdeeld"

#: bauble/plugins/plants/species_editor.glade:631
msgid "Distribution"
msgstr ""

#: bauble/plugins/garden/accession.py:411
#: bauble/plugins/garden/accession.py:434
msgid "Division"
msgstr "Afdeling"

#: bauble/connmgr.py:411
msgid "Do you want to save %s?"
msgstr "Wilt u %s opslaan?"

#: bauble/connmgr.py:355 bauble/connmgr.py:417
msgid "Do you want to save your changes to %s ?"
msgstr "Wilt u uw wijzigingen opslaan in %s ?"

#: bauble/connmgr.py:309
msgid "Do you want to save your changes?"
msgstr "Wilt u uw wijzigingen opslaan?"

#: bauble/search.py:916
msgid "Domain Properties"
msgstr ""

#: bauble/plugins/garden/propagation.py:276
msgid "Double"
msgstr "Dubbel"

#: bauble/plugins/garden/acc_editor.glade:2152
msgid "East"
msgstr "Oost"

<<<<<<< HEAD
#: bauble/plugins/garden/source.py:521
=======
#: bauble/plugins/garden/source.py:520
#, fuzzy
>>>>>>> 9075db7d
msgid "East/West radio buttons in a confused state"
msgstr "Oost/west keuzerondjes in verwarde toestand"

#: bauble/plugins/garden/plant_editor.glade:482
#: bauble/plugins/garden/plant_editor.glade:1287
msgid "Edit"
msgstr "Bewerken"

#: bauble/plugins/plants/stored_queries.py:189
msgid "Edit stored queries"
msgstr "Opgeslagen query's bewerken"

#: bauble/plugins/garden/plant.py:632
msgid "Edit the selected location."
msgstr "Bewerk de geselecteerde locatie."

#: bauble/plugins/garden/acc_infobox.glade:729
msgid "Elevation:"
msgstr ""

#: bauble/plugins/garden/institution.glade:230
msgid "Email"
msgstr "E-mail"

#: bauble/plugins/plants/species_model.py:206
msgid "Endangered (EN)"
msgstr "Bedreigd (EN)"

#: bauble/connmgr.py:361
msgid "Enter a connection name"
msgstr "Voer een naam in voor de verbinding"

#: bauble/plugins/report/__init__.py:432
msgid "Enter a name for the new formatter"
msgstr "Voer een naam in voor de nieuwe formatter"

#: bauble/plugins/users/__init__.py:572
msgid "Enter a user name"
msgstr "Voer een gebruikersnaam in"

#: bauble/connmgr.py:444
msgid "Enter your password"
msgstr "Voer uw wachtwoord in"

#: bauble/btypes.py:56
msgid "Enum requires a list of values"
msgstr "Enum vereist een lijst met waarden"

#: bauble/btypes.py:60 bauble/btypes.py:63
msgid "Enum requires string values (or None)"
msgstr "Enum vereist string-waarden (of geen)"

#: bauble/btypes.py:65
msgid "Enum requires the values to be different"
msgstr "Enum vereist dat de waarden verschillen"

#: bauble/plugins/plants/species_editor.glade:491
#, fuzzy
msgid "Epithet"
msgstr "Epitheton"

#: bauble/plugins/garden/accession.py:2376
#: bauble/plugins/garden/location.py:398 bauble/plugins/garden/plant.py:1120
#: bauble/plugins/garden/propagation.py:1137
#: bauble/plugins/plants/family.py:641 bauble/plugins/plants/genus.py:789
#: bauble/plugins/plants/species_editor.py:1249
msgid ""
"Error committing changes.\n"
"\n"
"%s"
msgstr ""
"Fout bij het veranderen.\n"
"\n"
"%s"

#: bauble/plugins/imex/csv_.py:260
msgid ""
"Error connecting to database.\n"
"\n"
"%s"
msgstr ""
"Fout bij het verbinden met de database.\n"
"\n"
"%s"

#: bauble/plugins/garden/plant.py:283
msgid "Error correction"
msgstr "Foutcorrectie"

#: bauble/plugins/report/xsl/__init__.py:631
msgid ""
"Error creating the PDF file. Please ensure that your PDF formatter is "
"properly installed."
msgstr ""
"Fout bij het maken van het PDF-bestand. Controleer of uw PDF-formatter "
"correct geïnstalleerd is."

#: bauble/view.py:793
msgid "Error in search string at column %s"
msgstr "Fout in zoek-string in kolom %s"

#: bauble/plugins/imex/csv_.py:540
msgid "Error: Could not set the sequence for column: %s"
msgstr "Fout: De volgorde voor de kolom: %s kan niet worden ingesteld"

#: bauble/pluginmgr.py:258
msgid ""
"Error: Couldn't initialize %(entry_name)s\n"
"\n"
"%(exception)s."
msgstr ""
"Fout: Kon %(entry_name)s niet initialiseren\n"
"\n"
"%(exception)s."

#: bauble/plugins/garden/plant.py:343
msgid "Excellent"
msgstr "Uitstekend"

#: bauble/plugins/garden/source.py:126
msgid "Expedition"
msgstr "Expeditie"

#: bauble/plugins/abcd/__init__.py:391
#: bauble/plugins/garden/exporttopocket.py:150 bauble/plugins/imex/csv_.py:701
#: bauble/plugins/imex/iojson.py:306 bauble/plugins/imex/xml.py:143
msgid "Export"
msgstr "Export"

#: bauble/plugins/imex/select_export.glade:8
msgid "Export To JSON"
msgstr "Exporteren Naar JSON"

#: bauble/plugins/imex/csv_.py:608
msgid ""
"Export file <b>%(filename)s</b> for <b>%(table)s</b> table already exists.\n"
"\n"
"<i>Would you like to continue?</i>"
msgstr ""
"Export bestand <b>%(filename)s</b> van <b>%(tabel)s</b> tabel bestaat al.\n"
"\n"
"<i>Wilt u doorgaan?</i>"

#: bauble/plugins/plants/species_model.py:202
msgid "Extinct (EX)"
msgstr "Uitgestorven (EX)"

#: bauble/plugins/plants/species_model.py:203
msgid "Extinct Wild (EW)"
msgstr "Uitgestorven in het wild (EW)"

<<<<<<< HEAD
#: bauble/plugins/garden/plant.py:345
=======
#: bauble/plugins/garden/plant.py:344
#, fuzzy
>>>>>>> 9075db7d
msgid "Fair"
msgstr "Eerlijk"

#: bauble/plugins/plants/genus_editor.glade:112
#: bauble/plugins/plants/family_editor.glade:89
#: bauble/plugins/plants/family_editor.glade:230
#: bauble/plugins/plants/__init__.py:366
msgid "Family"
msgstr "Familie"

#: bauble/plugins/plants/family_editor.glade:6
msgid "Family Editor"
msgstr "Familie-Editor"

#: bauble/plugins/plants/infoboxes.glade:7
msgid "Family Window"
msgstr "Familie Venster"

#: bauble/plugins/garden/institution.glade:354
msgid "Fax"
msgstr "Fax"

#: bauble/plugins/garden/plant.py:368
msgid "Female"
msgstr "Vrouwelijk"

#: bauble/connmgr.glade:261
msgid "Filename:"
msgstr "Bestandsnaam:"

#: bauble/plugins/garden/acc_editor.glade:1063
msgid "Flags"
msgstr ""

#: bauble/plugins/garden/prop_editor.glade:370
#: bauble/plugins/garden/propagation.py:181
msgid "Flower buds"
msgstr "Bloemknoppen"

#: bauble/plugins/garden/plant.py:355
msgid "Flowering"
msgstr "Bloeiende"

#: bauble/plugins/report/__init__.py:426
msgid "Formatter Name"
msgstr "Formatter Naam"

#: bauble/plugins/report/__init__.py:671
msgid ""
"Formatting Error\n"
"\n"
"%(exception)s"
msgstr ""
"Fout in opmaak\n"
"\n"
"%(exception)s"

#: bauble/plugins/garden/prop_editor.glade:692
msgid "Fungal"
msgstr "Schimmel"

#: bauble/plugins/garden/propagation.py:186
msgid "Fungal soak"
msgstr ""

#: bauble/plugins/garden/acc_infobox.glade:698
#: bauble/plugins/garden/acc_editor.glade:1912
msgid "GPS Datum"
msgstr "GPS Datum"

<<<<<<< HEAD
#: bauble/plugins/garden/accession.py:1436
=======
#: bauble/plugins/garden/accession.py:1416
#, fuzzy
>>>>>>> 9075db7d
msgid "Garden Propagation"
msgstr "Tuin Propagatie"

#: bauble/plugins/garden/source.py:127
msgid "Gene Bank"
msgstr "Genenbank"

#: bauble/plugins/garden/plant_editor.glade:886
#: bauble/plugins/garden/acc_editor.glade:1188
#: bauble/plugins/plants/genus_editor.glade:284
#: bauble/plugins/garden/accession.py:2530
#: bauble/plugins/garden/location.py:462 bauble/plugins/garden/plant.py:1216
#: bauble/plugins/garden/source.py:847 bauble/plugins/plants/family.py:710
#: bauble/plugins/plants/genus.py:862 bauble/plugins/plants/species.py:286
#: bauble/plugins/plants/species.py:445 bauble/plugins/tag/__init__.py:622
msgid "General"
msgstr "Algemeen"

#: bauble/plugins/plants/genus_editor.glade:145
#: bauble/plugins/plants/species_editor.glade:259
#: bauble/plugins/plants/__init__.py:367
#: bauble/plugins/plants/species_editor.py:1080
msgid "Genus"
msgstr "Geslacht"

#: bauble/plugins/plants/genus_editor.glade:6
msgid "Genus Editor"
msgstr "Geslacht Editor"

#: bauble/plugins/plants/infoboxes.glade:237
msgid "Genus Window"
msgstr "Geslacht Venster"

#: bauble/plugins/garden/propagation.py:225
msgid "Germination date"
msgstr ""

#: bauble/plugins/garden/prop_editor.glade:1008
msgid "Germination media"
msgstr "Kiemmedium"

#: bauble/plugins/garden/propagation.py:229
msgid "Germination rate"
msgstr ""

#: bauble/prefs.py:234
msgid ""
"Ghini can't save your user preferences. \n"
"\n"
"Please check the file permissions of your config file:\n"
" %s"
msgstr ""
"Ghini kan de gebruikersvoorkeuren niet opslaan.\n"
"\n"
"Wilt u de permissies op de config-file checken:\n"
"%s"

#: bauble/ui.py:457
msgid "Ghini development website"
msgstr "Ghini ontwikkelingswebsite"

#: bauble/connmgr.py:516
msgid ""
"Ghini does not have permission to read the database file:\n"
"\n"
"%s"
msgstr ""
"Ghini heeft geen leesrechten voor het databasebestand: \n"
"\n"
"%s"

#: bauble/connmgr.py:508
msgid ""
"Ghini does not have permission to read the directory:\n"
"\n"
"%s"
msgstr ""
"Ghini heeft geen leesrechten voor de directory:\n"
"\n"
"%s"

#: bauble/connmgr.py:520
msgid ""
"Ghini does not have permission to write to the database file:\n"
"\n"
"%s"
msgstr ""
"Ghini heeft geen schrijfrechten voor het database bestand:\n"
"\n"
"%s"

#: bauble/connmgr.py:512
msgid ""
"Ghini does not have permission to write to the directory:\n"
"\n"
"%s"
msgstr ""
"Ghini heeft geen schrijfrechten voor de map:\n"
"\n"
"%s"

#: bauble/ui.py:463
msgid "Ghini forum"
msgstr "Ghini forum"

#: bauble/ui.py:460
msgid "Ghini wiki"
msgstr "Ghini wiki"

#: bauble/plugins/garden/plant.py:294
msgid "Given away (specify person)"
msgstr "Weggegeven (specificeer persoon)"

#: bauble/plugins/garden/plant.py:289
msgid "Given to Back 40 (FOGs)"
msgstr ""

#: bauble/plugins/garden/plant.py:287
msgid "Given to FOGs to sell"
msgstr ""

#: bauble/plugins/garden/plant.py:344
msgid "Good"
msgstr "Goed"

<<<<<<< HEAD
#: bauble/plugins/garden/accession.py:435
=======
#: bauble/plugins/garden/accession.py:434
#, fuzzy
>>>>>>> 9075db7d
msgid "Graft"
msgstr "Graft"

#: bauble/plugins/users/ui.glade:233
msgid "Groups"
msgstr "Groepen"

#: bauble/plugins/plants/species_editor.glade:730
#, fuzzy
msgid "Habit"
msgstr "Gewoonte"

#: bauble/plugins/garden/acc_infobox.glade:960
msgid "Habitat"
msgstr ""

#: bauble/plugins/garden/acc_editor.glade:1946
msgid "Habitat description"
msgstr "Habitat beschrijving"

#: bauble/plugins/garden/acc_editor.glade:2556
#: bauble/plugins/garden/acc_editor.glade:2691
msgid "Herbarium"
msgstr ""

#: bauble/plugins/garden/prop_editor.glade:704
msgid "Hormone"
msgstr "Hormoon"

#: bauble/plugins/garden/propagation.py:188
msgid "Hormone treatment"
msgstr ""

#: bauble/plugins/garden/source.py:132
msgid "Horticultural Association/Garden Club"
msgstr "Tuinbouwvereniging/Tuinclub"

#: bauble/connmgr.glade:398
msgid "Host:"
msgstr ""

#: bauble/plugins/plants/species_editor.glade:208
msgid "Hybrid"
msgstr "Hybride"

#: bauble/plugins/garden/acc_editor.glade:186
msgid "ID Qualifier"
msgstr ""

#: bauble/plugins/garden/acc_editor.glade:686
msgid "ID format"
msgstr "ID-formaat"

#: bauble/view.py:158
msgid "ID:"
msgstr "ID:"

<<<<<<< HEAD
#: bauble/plugins/garden/accession.py:783
=======
#: bauble/plugins/garden/accession.py:782
#, fuzzy
>>>>>>> 9075db7d
msgid "If the id_qual is aff. or cf. then id_qual_rank is required. %s "
msgstr "id_qual aff. of cf., vereist id_qual_rank. %s "

#: bauble/plugins/garden/plant.py:354
msgid "Immature"
msgstr "Onvolwassen"

#: bauble/plugins/imex/csv_.py:683 bauble/plugins/imex/iojson.py:286
msgid "Import"
msgstr "Import"

#: bauble/plugins/garden/accession.py:420
msgid "Imported"
msgstr "Geïmporteerd"

<<<<<<< HEAD
#: bauble/plugins/garden/accession.py:398
=======
#: bauble/plugins/garden/accession.py:397
#, fuzzy
>>>>>>> 9075db7d
msgid "Impound"
msgstr "Confisqueren"

#: bauble/plugins/imex/csv_.py:327
msgid ""
"In order to import the files the following tables will need to be dropped:\n"
"\n"
"<b>%s</b>\n"
"\n"
"Would you like to continue?"
msgstr ""
"Om de bestanden te importeren moeten de volgende tabellen worden verwijderd:"
"\n"
"\n"
"<b>%s</b>\n"
"\n"
"Wilt u doorgaan?"

#: bauble/plugins/tag/__init__.py:542
msgid ""
"In order to tag an item you must first search for something and select one "
"of the results."
msgstr ""
"Om een tag toe te voegen aan een item moet u eerst een zoekopdracht starten "
"en een resultaat selecteren."

#: bauble/plugins/garden/accession.py:410
msgid "In vitro"
msgstr "In vitro"

#: bauble/plugins/garden/accession.py:909
msgid "Indicates whether this accession record should be considered private."
msgstr "Geeft aan of dit accessie-record moet worden beschouwd als privé."

#: bauble/plugins/garden/plant.py:348
msgid "Indistinguishable Mass"
msgstr "Niet te onderscheiden van de massa"

#: bauble/plugins/garden/source.py:135
msgid "Individual"
msgstr "Individueel"

#: bauble/plugins/plants/species_editor.glade:552
msgid "Infraspecific parts"
msgstr ""

#: bauble/plugins/garden/institution.py:230
msgid "Institution"
msgstr "Instituut"

#: bauble/plugins/garden/institution.glade:12
msgid "Institution Editor"
msgstr "Instituut Editor"

#: bauble/plugins/garden/institution.glade:54
msgid "Institution Name *"
msgstr "Naam instituut *"

#: bauble/plugins/garden/institution.glade:122
msgid "Institutional code"
msgstr "Institutionele code"

#: bauble/plugins/garden/accession.py:369
#: bauble/plugins/garden/accession.py:401
msgid "Insufficient Data"
msgstr "Onvoldoende Gegevens"

#: bauble/plugins/garden/propagation.py:260
#: bauble/plugins/garden/propagation.py:265
msgid "Intact"
msgstr "Intact"

#: bauble/plugins/garden/acc_editor.glade:996
msgid "Intended Locations"
msgstr "Beoogde plaatsen"

#: bauble/plugins/garden/propagation.py:257
msgid "Internodal"
msgstr "Internodaal"

#: bauble/plugins/imex/csv_.py:692
msgid ""
"It is possible that importing data into this database could destroy or "
"corrupt your existing data.\n"
"\n"
"<i>Would you like to continue?</i>"
msgstr ""
"Het importeren van gegevens in deze database kan uw bestaande data "
"vernietigen of beschadigen.\n"
"\n"
"<i>Wilt u verdergaan?</i>"

#: bauble/plugins/tag/tag.glade:378
msgid "Item(s)"
msgstr ""

#: bauble/plugins/imex/iojson.py:287 bauble/plugins/imex/iojson.py:307
msgid "JSON"
msgstr "JSON"

#: bauble/plugins/plants/species_editor.glade:704
#, fuzzy
msgid "Label distribution"
msgstr "Label distributie"

#: bauble/view.py:185
msgid "Last updated:"
msgstr "<b>Laatst gewijzigd:</b>"

#: bauble/plugins/garden/acc_editor.glade:2011
msgid "Latitude"
msgstr "Breedtegraad"

#: bauble/plugins/garden/acc_infobox.glade:849
msgid "Latitude:"
msgstr ""

#: bauble/plugins/garden/accession.py:436
msgid "Layer"
msgstr "Laag"

<<<<<<< HEAD
#: bauble/plugins/plants/species_model.py:209
=======
#: bauble/plugins/plants/species_model.py:208
#, fuzzy
>>>>>>> 9075db7d
msgid "Least Concern (LC)"
msgstr "Minste zorg (LC)"

#: bauble/plugins/garden/prop_editor.glade:257
#: bauble/plugins/garden/propagation.py:176
msgid "Leaves"
msgstr "Bladeren"

#: bauble/plugins/garden/prop_editor.glade:283
msgid "Leaves reduced by"
msgstr "Bladreductie met"

#: bauble/plugins/garden/propagation.py:170
msgid "Length: %(length)s%(unit)s"
msgstr "Lengte: %(length)s%(unit)s"

#: bauble/plugins/garden/acc_editor.glade:3270
msgid "Level"
msgstr "Niveau"

#: bauble/view.py:337
msgid "Links"
msgstr "Links"

#: bauble/plugins/garden/propagation.py:280
#, fuzzy
msgid "Liquid"
msgstr "Vloeistof"

#: bauble/plugins/garden/acc_editor.glade:1652
#, fuzzy
msgid "Locale"
msgstr "Lokaal"

#: bauble/plugins/garden/plant_editor.glade:306
#: bauble/plugins/garden/plant_editor.glade:1112
#: bauble/plugins/garden/prop_editor.glade:539
#: bauble/plugins/garden/prop_editor.glade:1032
#: bauble/plugins/garden/__init__.py:123
#: bauble/plugins/garden/propagation.py:199
#: bauble/plugins/garden/propagation.py:222
msgid "Location"
msgstr "Locatie"

#: bauble/plugins/garden/acc_editor.glade:805
msgid "Location 1"
msgstr "Plaats 1"

#: bauble/plugins/garden/acc_editor.glade:901
msgid "Location 2"
msgstr "Plaats 2"

#: bauble/plugins/garden/acc_editor.glade:2179
msgid "Location Details"
msgstr "Plaatsdetails"

#: bauble/plugins/garden/acc_infobox.glade:836
msgid "Location:"
msgstr "Plaats:"

#: bauble/plugins/garden/acc_editor.glade:2021
msgid "Longitude"
msgstr "Lengtegraad"

#: bauble/plugins/garden/acc_infobox.glade:864
msgid "Longitude:"
msgstr "Hoogtegraad:"

<<<<<<< HEAD
#: bauble/plugins/garden/plant.py:280
=======
#: bauble/plugins/garden/plant.py:279
#, fuzzy
>>>>>>> 9075db7d
msgid "Lost, whereabouts unknown"
msgstr "Verloren, verblijfplaats onbekend"

#: bauble/plugins/garden/plant.py:369
msgid "Male"
msgstr "Mannelijk"

<<<<<<< HEAD
#: bauble/search.py:837
=======
#: bauble/search.py:781
#, fuzzy
>>>>>>> 9075db7d
msgid "MapperSearch.add_meta(): default_columns argument cannot be empty"
msgstr "MapperSearch.add_meta(): default_columns argument mag niet leeg zijn"

<<<<<<< HEAD
#: bauble/search.py:834
=======
#: bauble/search.py:778
#, fuzzy
>>>>>>> 9075db7d
msgid "MapperSearch.add_meta(): default_columns argument must be list"
msgstr "MapperSearch.add_meta(): default_columns argument moet een lijst zijn"

#: bauble/plugins/plants/taxonomy_check.glade:328
msgid "Matched binomial"
msgstr ""

#: bauble/plugins/garden/propagation.py:197
#: bauble/plugins/garden/propagation.py:218
msgid "Media"
msgstr ""

#: bauble/plugins/garden/prop_editor.glade:475
msgid "Media/Compost"
msgstr "Media/Compost"

#: bauble/plugins/garden/plant_editor.glade:192
msgid "Memorial"
msgstr "Memorial"

#: bauble/plugins/garden/loc_editor.glade:290
msgid "Merge into:"
msgstr "Samenvoegen in:"

<<<<<<< HEAD
#: bauble/plugins/imex/csv_.py:275
=======
#: bauble/plugins/imex/csv_.py:274
#, fuzzy
>>>>>>> 9075db7d
msgid ""
"More than one file given to import into table <b>%(table_name)s</b>: "
"%(file_name)s, (file_name2)s"
msgstr ""
"Meer dan één bestand om te importeren in tabel <b>%(table_name)s</b>: "
"%(file_name)s, (file_name2)s"

#: bauble/plugins/garden/prop_editor.glade:1451
msgid "Moved from"
msgstr "Verplaatst van"

#: bauble/plugins/garden/plant_editor.glade:1073
msgid ""
"Moving a quantity of plantings to a different location creates a new "
"planting within the same accession."
msgstr ""

<<<<<<< HEAD
#: bauble/plugins/garden/source.py:133
=======
#: bauble/plugins/garden/source.py:132
#, fuzzy
>>>>>>> 9075db7d
msgid "Municipal department"
msgstr "Gemeentelijke Milieudienst"

#: bauble/pictures.glade:76 bauble/plugins/garden/loc_editor.glade:190
#: bauble/plugins/garden/contact.glade:160
#: bauble/plugins/garden/acc_editor.glade:228 bauble/plugins/tag/tag.glade:163
#: bauble/notes.glade:323 bauble/bauble.glade:444 bauble/bauble.glade:504
msgid "Name"
msgstr "Naam"

<<<<<<< HEAD
#: bauble/plugins/garden/accession.py:419
=======
#: bauble/plugins/garden/accession.py:418
#, fuzzy
>>>>>>> 9075db7d
msgid "National"
msgstr "Nationaal"

#: bauble/plugins/plants/species_model.py:208
msgid "Near Threatened (NT)"
msgstr "Bijna Bedreigd (NT)"

#: bauble/plugins/tag/tag.glade:289
msgid "New Tag"
msgstr "Nieuwe Tag"

#: bauble/plugins/users/ui.glade:328
msgid "New password"
msgstr "Nieuw wachtwoord"

#: bauble/plugins/garden/plant_editor.glade:1086
msgid "New plant code"
msgstr "Nieuwe plantcode"

#: bauble/plugins/garden/acc_editor.glade:3193
msgid "New taxon"
msgstr "Nieuw taxon"

#: bauble/plugins/garden/loc_editor.glade:105
#: bauble/plugins/plants/genus_editor.glade:403
#: bauble/plugins/plants/family_editor.glade:343
#: bauble/plugins/plants/species_editor.glade:100
msgid "Next"
msgstr "Volgende"

#: bauble/plugins/garden/propagation.py:274
#: bauble/plugins/garden/propagation.py:282
msgid "No"
msgstr "Niet"

#: bauble/__init__.py:176
msgid "No command handler for %s"
msgstr "Geen handler voor %s"

#: bauble/__init__.py:174
msgid "No default handler registered"
msgstr "Geen defaulthandler geregistreerd"

#: bauble/plugins/report/__init__.py:550
msgid "No formatter plugins defined"
msgstr ""

#: bauble/plugins/report/__init__.py:584
msgid ""
"No formatters found. To create a new formatter click the \"New\" button."
msgstr ""

#: bauble/plugins/plants/species_editor.py:150
msgid "No match found on ThePlantList.org"
msgstr "Geen match bij ThePlantList.org gevonden"

#: bauble/plugins/garden/propagation.py:256
msgid "Nodal"
msgstr ""

#: bauble/plugins/garden/propagation.py:262
#: bauble/plugins/garden/propagation.py:267
#: bauble/plugins/garden/propagation.py:271
msgid "None"
msgstr ""

#: bauble/plugins/garden/acc_editor.glade:2116
msgid "North"
msgstr "Noord"

#: bauble/plugins/garden/source.py:511
msgid "North/South radio buttons in a confused state"
msgstr ""

#: bauble/plugins/plants/species_model.py:211
msgid "Not Evaluated (NE)"
msgstr "Niet geëvalueerd (NE)"

#: bauble/plugins/garden/plant.py:77
msgid ""
"Not enough plants to split.  A plant should have at least a quantity of 2 "
"before it can be divided"
msgstr ""

#: bauble/plugins/garden/plant_editor.glade:960
#: bauble/plugins/garden/prop_editor.glade:1538
#: bauble/plugins/garden/acc_infobox.glade:1004
#: bauble/plugins/garden/acc_editor.glade:2828
#: bauble/plugins/garden/acc_editor.glade:3140
#: bauble/plugins/plants/genus_editor.glade:305
#: bauble/plugins/plants/family_editor.glade:251
#: bauble/plugins/plants/species_editor.glade:1136 bauble/view.py:568
msgid "Notes"
msgstr ""

#: bauble/plugins/tag/__init__.py:547
msgid "Nothing selected"
msgstr "Niets geselecteerd"

#: bauble/plugins/garden/source.py:134
msgid "Nursery/Commercial"
msgstr ""

#: bauble/plugins/plants/taxonomy_check.glade:736
msgid "OK"
msgstr ""

#: bauble/plugins/garden/plant.py:356
msgid "Old Flowers"
msgstr "Oude bloemen"

#: bauble/ui.py:454
msgid "Open the log-file"
msgstr ""

#: bauble/bauble.glade:50
msgid "Operation"
msgstr ""

#: bauble/plugins/garden/plant.py:295 bauble/plugins/garden/plant.py:413
#: bauble/plugins/garden/propagation.py:51
#: bauble/plugins/garden/propagation.py:234
#: bauble/plugins/garden/propagation.py:258 bauble/plugins/garden/source.py:136
msgid "Other"
msgstr "Overig"

#: bauble/connmgr.glade:422
msgid "Password:"
msgstr "Wachtwoord:"

#: bauble/plugins/garden/prop_editor.glade:894
msgid "Percent rooted"
msgstr ""

#: bauble/plugins/users/ui.glade:206
msgid "Permissions"
msgstr ""

#: bauble/pictures_view.glade:10
msgid "Picture Viewer"
msgstr ""

#: bauble/plugins/garden/plant_editor.glade:983
#: bauble/plugins/plants/species_editor.glade:1159
msgid "Pictures"
msgstr "Beelden"

#: bauble/connmgr.py:547
msgid "Pictures root name occupied by non directory."
msgstr ""

#: bauble/connmgr.glade:274 bauble/connmgr.glade:434
msgid "Pictures root:"
msgstr ""

#: bauble/plugins/garden/plant.py:948
msgid "Plant Editor"
msgstr ""

#: bauble/plugins/garden/plant_editor.glade:155
msgid "Plant material"
msgstr "Plantmaterieel"

#: bauble/plugins/report/xsl/__init__.py:86
#: bauble/plugins/report/xsl/__init__.py:430
msgid "Plant/Clone"
msgstr ""

#: bauble/plugins/garden/acc_editor.glade:2343
#: bauble/plugins/garden/__init__.py:122 bauble/plugins/garden/accession.py:437
#: bauble/plugins/garden/plant.py:409
msgid "Planting"
msgstr "Plant"

#: bauble/plugins/garden/plant_editor.glade:558
msgid "Planting code"
msgstr ""

#: bauble/connmgr.py:498
msgid "Please choose a name for this connection"
msgstr "Kies een naam voor de verbinding"

#: bauble/plugins/plants/taxonomy_check.glade:794
msgid ""
"Please interact with the http://tnrs.iplantcollaborative.org page.\n"
"\n"
"On this screen you should:\n"
"1. use the below 'copy' button to copy the selection into the clipboard\n"
"2. use the below 'browse' button to open the tnrs web page\n"
"\n"
"On that page you should:\n"
"1. copy the content of the clipboard to the text field there\n"
"2. click on submit list\n"
"3. wait until the request is completed\n"
"4. click on download results\n"
"5. change download format to detailed\n"
"6. notice the name of the file about to be downloaded\n"
"7. click on OK\n"
"\n"
"Back to this screen you should:\n"
"1. load the TNRS results file\n"
"2. continue to 'next' screen"
msgstr ""

#: bauble/__init__.py:225
msgid "Please make sure that GTK_ROOT\\bin is in your PATH."
msgstr ""

#: bauble/plugins/garden/location.py:66
msgid "Please remove the plants from <b>%(location)s</b> before deleting it."
msgstr ""

#: bauble/plugins/report/xsl/__init__.py:539
msgid "Please select a a renderer"
msgstr ""

#: bauble/plugins/report/xsl/__init__.py:537
msgid "Please select a stylesheet."
msgstr ""

#: bauble/plugins/report/mako/__init__.py:400
msgid "Please select a template."
msgstr ""

#: bauble/plugins/garden/institution.py:129
msgid "Please specify an institution name for this database."
msgstr "Gelieve een instellingsnaam voor deze database geven."

#: bauble/bauble.glade:537
msgid "Plugins"
msgstr ""

#: bauble/plugins/garden/plant.py:346
msgid "Poor"
msgstr ""

#: bauble/plugins/garden/propagation.py:281
msgid "Powder"
msgstr ""

#: bauble/bauble.glade:474
msgid "Preferences"
msgstr "Voorkeuren"

#: bauble/plugins/garden/prop_editor.glade:1095
#: bauble/plugins/garden/propagation.py:209
msgid "Pretreatment"
msgstr ""

#: bauble/plugins/garden/acc_editor.glade:3231
msgid "Previous taxon"
msgstr ""

#: bauble/plugins/garden/acc_editor.glade:1032
msgid "Private"
msgstr ""

#: bauble/plugins/garden/acc_editor.glade:2400
msgid "Propagation"
msgstr ""

#: bauble/plugins/garden/prop_editor.glade:8
msgid "Propagation Editor"
msgstr ""

#: bauble/plugins/garden/prop_editor.glade:38
msgid "Propagation Type"
msgstr ""

#: bauble/plugins/garden/acc_editor.glade:2294
msgid "Propagation of Source Material"
msgstr ""

#: bauble/plugins/garden/plant_editor.glade:937
#: bauble/plugins/garden/plant.py:1402
msgid "Propagations"
msgstr ""

#: bauble/plugins/garden/accession.py:366
msgid "Propagule(s) from a wild source plant"
msgstr ""

#: bauble/view.py:152
msgid "Properties"
msgstr "Eigenschappen"

#: bauble/search.py:910
msgid "Property"
msgstr ""

#: bauble/plugins/garden/acc_editor.glade:1100
#: bauble/plugins/garden/acc_editor.glade:1169
msgid "Provenance"
msgstr ""

#: bauble/plugins/garden/accession.py:438
msgid "Pseudobulb"
msgstr ""

#: bauble/plugins/garden/accession.py:368
msgid "Purchase or gift"
msgstr ""

#: bauble/plugins/plants/family_editor.glade:33
msgid "Qualifier"
msgstr ""

#: bauble/plugins/garden/acc_editor.glade:265
msgid "Qualifier Rank"
msgstr ""

#: bauble/plugins/garden/plant_editor.glade:345
#: bauble/plugins/garden/plant_editor.glade:1099
#: bauble/plugins/garden/acc_editor.glade:433
msgid "Quantity"
msgstr ""

#: bauble/querybuilder.glade:14
msgid "Query Builder"
msgstr ""

#: bauble/plugins/plants/taxonomy_check.glade:317
msgid "Query binomial"
msgstr ""

#: bauble/plugins/garden/plant.py:347
msgid "Questionable"
msgstr ""

#: bauble/plugins/plants/species_editor.glade:484
msgid "Rank"
msgstr ""

#: bauble/plugins/users/ui.glade:165
msgid "Read"
msgstr ""

#: bauble/plugins/garden/plant_editor.glade:680
msgid "Reason"
msgstr ""

#: bauble/plugins/garden/acc_editor.glade:3306
msgid "Reference"
msgstr ""

#: bauble/plugins/garden/acc_editor.glade:1704
msgid "Region"
msgstr ""

#: bauble/plugins/plants/species_model.py:204
msgid "Regionally Extinct (RE)"
msgstr "Locaal uitgestorven (RE)"

#: bauble/plugins/garden/institution.glade:266
msgid "Register"
msgstr ""

#: bauble/plugins/garden/propagation.py:261
#: bauble/plugins/garden/propagation.py:266
#: bauble/plugins/garden/propagation.py:270
msgid "Removed"
msgstr ""

#: bauble/plugins/report/__init__.py:631
msgid "Report"
msgstr ""

#: bauble/ui.py:451
msgid "Report a bug"
msgstr ""

#: bauble/plugins/garden/accession.py:400
msgid "Rescue"
msgstr ""

#: bauble/plugins/garden/source.py:129
msgid "Research/Field Station"
msgstr ""

#: bauble/plugins/report/mako/__init__.py:334
msgid "Reset to defaults"
msgstr ""

#: bauble/view.py:822
msgid "Retrieving %s search results..."
msgstr ""

#: bauble/plugins/garden/accession.py:440
msgid "Rhizome"
msgstr ""

#: bauble/plugins/garden/plant.py:361
msgid "Ripe"
msgstr ""

#: bauble/plugins/garden/accession.py:442
msgid "Root"
msgstr ""

#: bauble/plugins/garden/accession.py:441
msgid "Root cutting"
msgstr ""

#: bauble/plugins/garden/accession.py:453
msgid "Root sucker"
msgstr ""

#: bauble/plugins/garden/accession.py:439
msgid "Rooted cutting"
msgstr ""

#: bauble/plugins/garden/propagation.py:204
msgid "Rooted: %s%%"
msgstr ""

#: bauble/db.py:45
msgid ""
"SQLAlchemy not installed. Please install SQLAlchemy from http://www."
"sqlalchemy.org"
msgstr ""
"SQLAlchemy niet geïnstalleerd. Installeer SQLAlchemy van http://www."
"sqlalchemy.org"

#: bauble/plugins/imex/xml.py:78
msgid "Save all data in one file"
msgstr ""

#: bauble/plugins/plants/species_editor.py:1095
msgid "Save your changes"
msgstr ""

#: bauble/plugins/plants/family.py:363
msgid "Save your changes and add a genus to this family."
msgstr ""

#: bauble/plugins/garden/accession.py:913
msgid "Save your changes and add a plant to this accession."
msgstr ""

#: bauble/plugins/plants/genus.py:424
msgid "Save your changes and add a species to this genus."
msgstr ""

#: bauble/plugins/plants/species_editor.py:1096
msgid "Save your changes and add an accession to this species"
msgstr ""

#: bauble/plugins/garden/accession.py:915 bauble/plugins/garden/plant.py:639
msgid "Save your changes and add another accession."
msgstr ""

#: bauble/plugins/plants/family.py:365
msgid "Save your changes and add another family."
msgstr ""

#: bauble/plugins/plants/genus.py:426
msgid "Save your changes and add another genus."
msgstr ""

#: bauble/plugins/garden/plant.py:637
msgid "Save your changes and add another plant."
msgstr ""

#: bauble/plugins/plants/species_editor.py:1098
msgid "Save your changes and add another species "
msgstr ""

#: bauble/plugins/garden/accession.py:912 bauble/plugins/garden/plant.py:636
#: bauble/plugins/plants/family.py:362 bauble/plugins/plants/genus.py:423
msgid "Save your changes."
msgstr ""

#: bauble/plugins/garden/accession.py:443
msgid "Scion"
msgstr ""

#: bauble/utils/web.py:51 bauble/utils/web.py:55
msgid "Search"
msgstr "Zoeken"

#: bauble/plugins/plants/family.py:879 bauble/plugins/plants/genus.py:1017
#: bauble/plugins/plants/species.py:419
msgid "Search ALA"
msgstr ""

#: bauble/plugins/plants/genus.py:1019 bauble/plugins/plants/species.py:422
msgid "Search BGCI"
msgstr "Zoek BGCI"

#: bauble/plugins/plants/genus.py:1019 bauble/plugins/plants/species.py:422
msgid "Search Botanic Gardens Conservation International"
msgstr ""

#: bauble/querybuilder.glade:97 bauble/search.py:898
msgid "Search Domain"
msgstr ""

#: bauble/plugins/plants/family.py:876 bauble/plugins/plants/genus.py:1014
#: bauble/plugins/plants/species.py:416
msgid "Search GBIF"
msgstr "Zoek GBIF"

#: bauble/plugins/plants/family.py:874 bauble/plugins/plants/genus.py:1018
#: bauble/plugins/plants/species.py:421
msgid "Search IPNI"
msgstr "Zoek IPNI"

#: bauble/plugins/plants/family.py:877 bauble/plugins/plants/genus.py:1015
#: bauble/plugins/plants/species.py:417
msgid "Search ITIS"
msgstr "Zoek ITIS"

#: bauble/plugins/plants/family.py:878 bauble/plugins/plants/genus.py:1016
#: bauble/plugins/plants/species.py:418
msgid "Search NPGS/GRIN"
msgstr ""

#: bauble/plugins/plants/family.py:878 bauble/plugins/plants/genus.py:1016
#: bauble/plugins/plants/species.py:418
msgid "Search National Plant Germplasm System"
msgstr ""

#: bauble/plugins/plants/genus.py:1020 bauble/plugins/plants/species.py:423
msgid "Search TPL"
msgstr "Zoek TPL"

#: bauble/plugins/plants/genus.py:1020 bauble/plugins/plants/species.py:423
msgid "Search The Plant List online database"
msgstr ""

#: bauble/plugins/plants/genus.py:1021 bauble/plugins/plants/species.py:424
msgid "Search Tropicos"
msgstr "Zoek Tropicos"

#: bauble/plugins/plants/genus.py:1021 bauble/plugins/plants/species.py:424
msgid "Search Tropicos (MissouriBG) online database"
msgstr ""

#: bauble/plugins/plants/species.py:420
msgid "Search Wikipedia"
msgstr ""

#: bauble/editor.py:309 bauble/plugins/report/__init__.py:641
#: bauble/plugins/report/__init__.py:646
msgid "Search for something first."
msgstr ""

#: bauble/plugins/plants/family.py:879 bauble/plugins/plants/genus.py:1017
#: bauble/plugins/plants/species.py:419
msgid "Search the Atlas of Living Australia"
msgstr ""

#: bauble/plugins/plants/family.py:876 bauble/plugins/plants/genus.py:1014
#: bauble/plugins/plants/species.py:416
msgid "Search the Global Biodiversity Information Facility"
msgstr ""

#: bauble/plugins/plants/family.py:877 bauble/plugins/plants/genus.py:1015
#: bauble/plugins/plants/species.py:417
msgid "Search the Intergrated Taxonomic Information System"
msgstr ""

#: bauble/plugins/plants/family.py:874 bauble/plugins/plants/genus.py:1018
#: bauble/plugins/plants/species.py:421
msgid "Search the International Plant Names Index"
msgstr ""

#: bauble/plugins/garden/accession.py:412
#: bauble/plugins/garden/accession.py:445
#: bauble/plugins/garden/propagation.py:49
#: bauble/plugins/garden/propagation.py:207
msgid "Seed"
msgstr ""

#: bauble/plugins/garden/plant.py:410
msgid "Seed/Spore"
msgstr ""

#: bauble/plugins/garden/accession.py:444
msgid "Seedling"
msgstr ""

#: bauble/plugins/garden/acc_editor.glade:1681
msgid "Select a Region"
msgstr ""

#: bauble/plugins/garden/acc_editor.glade:1283
msgid "Select a contact"
msgstr ""

#: bauble/plugins/imex/csv_.py:580 bauble/plugins/imex/xml.py:74
msgid "Select a directory"
msgstr ""

#: bauble/plugins/report/xsl/__init__.py:377
msgid "Select a file..."
msgstr ""

#: bauble/plugins/report/xsl/__init__.py:385
msgid "Select a stylesheet"
msgstr ""

#: bauble/utils/__init__.py:1285
msgid "Show details"
msgstr "Toon details"

#: bauble/plugins/users/ui.glade:121
msgid "Show only Ghini users"
msgstr ""

#: bauble/plugins/garden/propagation.py:275
msgid "Singled"
msgstr ""

#: bauble/plugins/garden/propagation.py:277
msgid "Slice"
msgstr ""

#: bauble/plugins/abcd/__init__.py:212
msgid ""
"Some or all of the information about your institution or business is not "
"complete. Please make sure that the Name, Technical Contact, Email, Contact "
"and Institution Code fields are filled in."
msgstr ""
"Sommige of alle informatievelden over uw instituut cq bedrijf zijn leeg. "
"Gelieve ervoor zorgen dat op zijn minst de velden: Naam, Technisch Contact, "
"Email, Contact en Instituutcode ingevuld zijn."

#: bauble/plugins/garden/acc_editor.glade:2390
#: bauble/plugins/garden/acc_editor.glade:2440
#: bauble/plugins/garden/accession.py:2634
msgid "Source"
msgstr ""

#: bauble/plugins/garden/acc_editor.glade:1317
msgid "Source's ID"
msgstr ""

#: bauble/plugins/garden/acc_editor.glade:2100
msgid "South"
msgstr ""

#: bauble/plugins/plants/species_editor.glade:239
#: bauble/plugins/plants/__init__.py:368
#: bauble/plugins/report/xsl/__init__.py:88
#: bauble/plugins/report/xsl/__init__.py:430
msgid "Species"
msgstr "Soort"

#: bauble/plugins/plants/species_editor.glade:7
msgid "Species Editor"
msgstr "Soort editor"

#: bauble/plugins/plants/infoboxes.glade:461
msgid "Species Window"
msgstr ""

#: bauble/plugins/plants/species_editor.py:1082
msgid "Species author"
msgstr ""

#: bauble/plugins/plants/species_editor.py:1086
msgid "Species distribution"
msgstr ""

#: bauble/plugins/plants/species_editor.py:1081
msgid "Species epithet"
msgstr ""

#: bauble/plugins/plants/species_editor.py:1083
msgid "Species hybrid flag"
msgstr ""

#: bauble/plugins/plants/species_editor.glade:571
msgid "Species name"
msgstr ""

#: bauble/plugins/plants/species_editor.glade:418
#: bauble/plugins/plants/species_editor.py:1085
msgid "Species qualifier"
msgstr ""

#: bauble/plugins/plants/species_editor.py:1088
msgid "Species synonyms"
msgstr ""

#: bauble/plugins/garden/plant_editor.glade:268
msgid "Split"
msgstr ""

#: bauble/plugins/garden/plant.py:1183
msgid "Split Mode"
msgstr ""

#: bauble/plugins/garden/plant.py:1186
msgid ""
"Splitting from %(plant_code)s.  The quantity will be subtracted from "
"%(plant_code)s"
msgstr ""

#: bauble/plugins/garden/accession.py:446
msgid "Spore"
msgstr ""

#: bauble/plugins/garden/accession.py:447
msgid "Sporeling"
msgstr ""

#: bauble/plugins/garden/source.py:130
msgid "Staff member"
msgstr ""

#: bauble/plugins/plants/taxonomy_check.glade:350
msgid "Status"
msgstr ""

#: bauble/plugins/garden/plant.py:281
msgid "Stolen"
msgstr ""

#: bauble/plugins/garden/plant.py:291
msgid "Summer Kill"
msgstr ""

#: bauble/plugins/plants/genus_editor.glade:270
#: bauble/plugins/plants/family_editor.glade:216
#: bauble/plugins/plants/species_editor.glade:1084
#: bauble/plugins/plants/family.py:814 bauble/plugins/plants/family.py:832
#: bauble/plugins/plants/genus.py:957 bauble/plugins/plants/genus.py:975
#: bauble/plugins/plants/species.py:218 bauble/plugins/plants/species.py:239
msgid "Synonyms"
msgstr "Synoniemen"

#: bauble/plugins/plants/taxonomy_check.glade:262
msgid "TNRSapp - Taxonomic Name Resolution Service"
msgstr ""

#: bauble/bauble.glade:72
msgid "Table"
msgstr ""

#: bauble/plugins/tag/__init__.py:567 bauble/plugins/tag/test.py:55
msgid "Tag Selection"
msgstr ""

#: bauble/plugins/tag/tag.glade:82
msgid "Tagged type"
msgstr ""

#: bauble/plugins/tag/tag.glade:241 bauble/plugins/tag/tag.glade:430
#: bauble/plugins/tag/__init__.py:603 bauble/plugins/tag/__init__.py:698
msgid "Tags"
msgstr ""

#: bauble/plugins/garden/acc_editor.glade:377
msgid "Taxon"
msgstr ""

#: bauble/plugins/plants/taxonomy_check.py:276
msgid "Taxonomy check"
msgstr ""

#: bauble/plugins/garden/institution.glade:194
msgid "Technical contact"
msgstr ""

#: bauble/plugins/garden/institution.glade:340
msgid "Telephone"
msgstr "Telefoon"

#: bauble/pluginmgr.py:246
msgid ""
"The %(plugin_name)s plugin is listed in the registry but isn't wasn't found "
"in the plugin directory"
msgstr ""
"De %(plugin_name)s plugin wordt in het register vermeld, maar kan niet in de "
"plugin directory worden gevonden"

#: bauble/plugins/imex/csv_.py:381
msgid ""
"The <b>%s</b> table already exists in the database and may contain some "
"data. If a row the import file has the same id as a row in the database then "
"the file will not import correctly.\n"
"\n"
"<i>Would you like to drop the table in the database first. You will lose the "
"data in your database if you do this?</i>"
msgstr ""

#: bauble/plugins/abcd/__init__.py:409
msgid "The <i>lxml</i> package is required for the ABCD plugin"
msgstr ""

#: bauble/plugins/abcd/__init__.py:385
msgid ""
"The ABCD file was created but failed to validate correctly against the ABCD "
"standard."
msgstr ""

#: bauble/plugins/garden/accession.py:886
msgid ""
"The ID Qualifier\n"
"\n"
"Possible values: %s"
msgstr ""

#: bauble/plugins/users/__init__.py:504
msgid "The Users editor is only valid on a PostgreSQL database"
msgstr ""

#: bauble/plugins/garden/accession.py:885
msgid "The accession ID must be a unique code"
msgstr "Het toegangs ID moet een unieke code zijn."

#: bauble/plugins/garden/plant.py:623
msgid ""
"The accession must be selected from the list of completions.  To add an "
"accession use the Accession editor."
msgstr ""

#: bauble/plugins/garden/accession.py:895
msgid "The amount of plant material at the time it was accessioned."
msgstr "Hoeveelheid plantmateriaal bij opname."

#: bauble/plugins/plants/species_editor.py:1093
msgid "The awards this species have been given"
msgstr ""

#: bauble/db.py:424
msgid ""
"The database you have connected to does not have a timestamp for when it was "
"created. This usually means that there was a problem when you created the "
"database or the database you connected to wasn't created with Ghini."
msgstr ""

#: bauble/db.py:417
msgid ""
"The database you have connected to does not have the bauble meta table.  "
"This usually means that the database is either corrupt or it was created "
"with an old version of Ghini"
msgstr ""
"De database waarmee u verbinding bevat geen bauble meta-tabel.  Dit betekent "
"meestal dat de database is beschadigd of hij is gemaakt met een oude Ghini "
"versie"

#: bauble/db.py:413
msgid "The database you have connected to is empty."
msgstr "De database waarmee u verbinding heeft is leeg."

#: bauble/plugins/garden/accession.py:891
msgid "The date this species was accessioned."
msgstr "Datum deze soort werd opgenomen"

#: bauble/plugins/garden/accession.py:892
msgid "The date this species was received."
msgstr ""

#: bauble/plugins/plants/species_editor.py:1089
msgid ""
"The distribution string that will be used on the label.  If this entry is "
"blank then the species distribution will be used"
msgstr ""

#: bauble/plugins/garden/institution.py:204
msgid "The email address of the institution."
msgstr ""

#: bauble/plugins/garden/institution.py:201
msgid ""
"The email address or phone number of the person to contact for technical "
"information related to the institution."
msgstr ""

#: bauble/plugins/plants/genus.py:518
msgid ""
"The family <b>%(synonym)s</b> is a synonym of <b>%(family)s</b>.\n"
"\n"
"Would you like to choose <b>%(family)s</b> instead?"
msgstr ""

#: bauble/plugins/plants/family.py:81
msgid ""
"The family <i>%(1)s</i> has %(2)s genera.\n"
"\n"
msgstr ""

#: bauble/plugins/plants/genus.py:414
msgid "The family name"
msgstr ""

#: bauble/plugins/plants/family.py:353
msgid "The family name."
msgstr ""

#: bauble/plugins/plants/family.py:354
msgid ""
"The family qualifier helps to remove ambiguities that might be associated "
"with this family name."
msgstr ""

#: bauble/plugins/garden/institution.py:206
msgid "The fax number of the institution."
msgstr ""

#: bauble/pluginmgr.py:215
msgid ""
"The following plugins are in the registry but could not be loaded:\n"
"\n"
"%(plugins)s"
msgstr ""
"De volgende plugins zijn in het register, maar kunnen niet worden geladen:\n"
"\n"
"%(plugins)s"

#: bauble/pluginmgr.py:196
msgid ""
"The following plugins were not found in the plugin registry:\n"
"\n"
"<b>%s</b>\n"
"\n"
"<i>Would you like to install them now?</i>"
msgstr ""
"De volgende plugins werden niet in het plugin-register gevonden:\n"
"\n"
"<b>%s</b>\n"
"\n"
"<i>wilt u deze nu installeren?</i>"

#: bauble/plugins/garden/institution.py:194
msgid "The full name of the institution."
msgstr "Volledige instellingsnaam"

#: bauble/plugins/plants/species_editor.py:282
msgid ""
"The genus <b>%(synonym)s</b> is a synonym of <b>%(genus)s</b>.\n"
"\n"
"Would you like to choose <b>%(genus)s</b> instead?"
msgstr ""

#: bauble/plugins/plants/genus.py:92
msgid ""
"The genus <i>%(1)s</i> has %(2)s species.\n"
"\n"
msgstr ""
"Het geslacht <i>%(1)s</i> heeft %(2)s soorten.\n"
"\n"

#: bauble/plugins/plants/genus.py:415
msgid "The genus name"
msgstr "Geslachtsnaam"

#: bauble/plugins/plants/species_editor.py:1092
msgid "The habit of this species"
msgstr "De habitus van deze soort"

#: bauble/plugins/garden/accession.py:897
#: bauble/plugins/garden/accession.py:899
msgid "The intended location for plant material being accessioned."
msgstr "De beoogde locatie voor het nieuwe plantmateriaal"

#: bauble/plugins/garden/institution.py:197
msgid "The intitution code should be unique among all institions."
msgstr "De instellingscode moet uniek zijn onder alle instellingen"

#: bauble/plugins/garden/plant.py:626
msgid "The location of the planting in your collection."
msgstr "De locatie van de plant in uw collectie."

#: bauble/plugins/garden/institution.py:207
msgid "The mailing address of the institition."
msgstr ""

#: bauble/plugins/garden/institution.py:199
msgid ""
"The name of the person to contact for information related to the institution."
msgstr ""

#: bauble/plugins/garden/accession.py:230
msgid ""
"The name of the plant determined by taxonomist engaged in systematic "
"revision of the group."
msgstr ""
"De naam van de plant zoals door een taxonoom bepaald, die zich bezighoudt "
"met een systematische herziening van de groep."

#: bauble/plugins/garden/accession.py:227
msgid ""
"The name of the record determined by a taxonomist or by other competent "
"persons using herbarium and/or library and/or documented living material."
msgstr ""
"De naam van de record bepaald door een taxonoom of door andere deskundige, "
"gebruik makend van herbarium en/of bibliotheek en/of gedocumenteerd levend "
"materiaal."

#: bauble/plugins/garden/accession.py:225
msgid ""
"The name of the record determined by comparison with other named plants."
msgstr ""
"De naam van de record bepaald door vergelijking met andere plantbepalingen"

#: bauble/plugins/garden/accession.py:224
msgid "The name of the record has not been checked by any authority."
msgstr "De naam van de record is niet door een autoriteit gecontroleerd"

#: bauble/plugins/plants/genus.py:416
msgid "The name or abbreviation of the author that published this genus"
msgstr ""

#: bauble/plugins/garden/location.py:188
msgid "The name that you will use later to refer to this location."
msgstr ""

#: bauble/plugins/garden/accession.py:902
msgid ""
"The origin or source of this accession.\n"
"\n"
"Possible values: %s"
msgstr ""

#: bauble/plugins/garden/accession.py:889
msgid "The part of the taxon name that the id qualifier refers to."
msgstr ""

#: bauble/plugins/users/__init__.py:649
msgid "The password for user <b>%s</b> has not been changed."
msgstr ""

#: bauble/plugins/users/__init__.py:655
msgid ""
"The passwords do not match.  The password for user <b>%s</b> has not been "
"changed."
msgstr ""

#: bauble/plugins/garden/plant.py:619
msgid ""
"The planting code must be a unique code for the accession.  You may also use "
"ranges like 1,2,7 or 1-3 to create multiple plants."
msgstr ""

#: bauble/pluginmgr.py:231
msgid ""
"The plugins contain a dependency loop. This can happen if two plugins "
"directly or indirectly rely on each other"
msgstr ""
"De plugins bevatten een afhankelijkheidslus. Dit kan gebeuren als twee "
"plugins rechtstreeks of indirect een beroep op elkaar doen"

#: bauble/pluginmgr.py:318
msgid ""
"The plugins contain a dependency loop. This can happend if two plugins "
"directly or indirectly rely on each other"
msgstr ""
"De plugins bevatten een afhankelijkheidslus. Dit kan gebeuren als twee "
"plugins rechtstreeks of indirect een beroep op elkaar doen"

#: bauble/plugins/garden/accession.py:232
msgid ""
"The record is part of type gathering or propagated from type material by "
"asexual methods."
msgstr ""

#: bauble/plugins/garden/accession.py:1874
msgid ""
"The species <b>%(synonym)s</b> is a synonym of <b>%(species)s</b>.\n"
"\n"
"Would you like to choose <b>%(species)s</b> instead?"
msgstr ""

#: bauble/plugins/plants/species.py:82
msgid ""
"The species <i>%(1)s</i> has %(2)s accessions.\n"
"\n"
msgstr ""
"Soort <i>%(1)s</i> heeft %(2)s accessies.\n"
"\n"

#: bauble/plugins/garden/accession.py:882
msgid ""
"The species must be selected from the list of completions. To add a species "
"use the Species editor."
msgstr ""
"De soort moet uit de aanvullingenlijst geselecteerd worden. Om een soort toe "
"te voegen kunt u de Soort editor gebruiken."

#: bauble/plugins/garden/institution.py:195
msgid "The standard abbreviation of the institution."
msgstr "Standaardafkorting voor de instelling"

#: bauble/plugins/garden/institution.py:205
msgid "The telephone number of the institution."
msgstr "Instellingstelefoonnummer"

#: bauble/plugins/garden/accession.py:893
msgid "The type of the accessioned material."
msgstr "Type opgenomen materieel"

#: bauble/plugins/garden/plant.py:628
msgid ""
"The type of the plant material.\n"
"\n"
"Possible values: %s"
msgstr ""
"Het type van het plantmateriaal.\n"
"\n"
"Mogelijke waarden: %s"

#: bauble/plugins/garden/accession.py:905
msgid ""
"The wild status is used to clarify the provenance.\n"
"\n"
"Possible values: %s"
msgstr ""

#: bauble/plugins/report/xsl/__init__.py:585
msgid ""
"There are no accessions in the search results.  Please try another search."
msgstr ""

#: bauble/plugins/report/xsl/__init__.py:563
msgid "There are no plants in the search results.  Please try another search."
msgstr ""

#: bauble/plugins/report/xsl/__init__.py:575
msgid "There are no species in the search results.  Please try another search."
msgstr ""

#: bauble/plugins/plants/species_editor.py:470
msgid ""
"This binomial name is already in your collection, as %s.\n"
"\n"
"Are you sure you want to insert it again?"
msgstr ""

#: bauble/plugins/garden/plant.py:798
msgid ""
"This plant is marked with quantity zero. \n"
"In practice, it is not any more part of the collection. \n"
"Are you sure you want to edit it anyway?"
msgstr ""

#: bauble/plugins/garden/propagation.py:469
msgid ""
"This propagation has produced %s plants.\n"
"It can already be accessioned.\n"
"\n"
"Are you sure you want to remove it?"
msgstr ""

#: bauble/plugins/garden/propagation.py:483
msgid ""
"This propagation is referred to\n"
"by %s accessions.\n"
"\n"
"You cannot remove it."
msgstr ""

#: bauble/plugins/garden/propagation.py:479
msgid ""
"This propagation is referred to\n"
"by accession %s.\n"
"\n"
"You cannot remove it."
msgstr ""

#: bauble/view.py:817
msgid ""
"This query returned %s results.  It may take a long time to get all the "
"data. Are you sure you want to continue?"
msgstr ""

#: bauble/plugins/plants/species_editor.py:915
msgid ""
"This species has vernacular names but none of them are selected as the "
"default. The first vernacular name in the list has been automatically "
"selected."
msgstr ""

#: bauble/db.py:38
msgid ""
"This version of Ghini requires SQLAlchemy 0.6 or greater. You are using "
"version %s. Please download and install a newer version of SQLAlchemy from "
"http://www.sqlalchemy.org or contact your system administrator."
msgstr ""
"Deze versie van Ghini vereist SQLAlchemy 0.6 of hoger.Gelieve een nieuwere "
"versie van SQLAlchemy te downloaden en installeren. Dit kan via http://www."
"sqlalchemy.org. Of neem contact op met uw systeembeheerder."

#: bauble/connmgr.py:551
msgid "Thumbnails name occupied by non directory."
msgstr ""

#: bauble/bauble.glade:39
msgid "Timestamp"
msgstr ""

#: bauble/plugins/garden/prop_editor.glade:358
#: bauble/plugins/garden/propagation.py:174
msgid "Tip"
msgstr ""

#: bauble/plugins/garden/plant.py:412
msgid "Tissue Culture"
msgstr ""

#: bauble/utils/__init__.py:815
msgid "Today's date"
msgstr "Huidige datum"

#: bauble/plugins/garden/plant.py:290
msgid "Transfered to Totem Field"
msgstr ""

#: bauble/plugins/garden/plant.py:286
msgid "Transferred to another acc.no."
msgstr ""

#: bauble/plugins/garden/accession.py:448
msgid "Tuber"
msgstr ""

#: bauble/plugins/garden/contact.glade:110
msgid "Type"
msgstr ""

#: bauble/plugins/garden/acc_editor.glade:419
msgid "Type of material"
msgstr ""

#: bauble/connmgr.glade:205 bauble/view.py:167
msgid "Type:"
msgstr ""

#: bauble/plugins/garden/plant.py:349
msgid "Unable to Locate"
msgstr ""

#: bauble/plugins/garden/source.py:131
msgid "University Department"
msgstr ""

#: bauble/plugins/garden/accession.py:370
#: bauble/plugins/garden/accession.py:402
#: bauble/plugins/garden/accession.py:413
#: bauble/plugins/garden/accession.py:421
#: bauble/plugins/garden/accession.py:449 bauble/plugins/garden/source.py:137
msgid "Unknown"
msgstr ""

#: bauble/plugins/imex/csv_.py:251
msgid "Unknown Error."
msgstr ""

#: bauble/plugins/garden/accession.py:2381
#: bauble/plugins/garden/location.py:404 bauble/plugins/garden/plant.py:1125
#: bauble/plugins/garden/propagation.py:1143
#: bauble/plugins/plants/family.py:646 bauble/plugins/plants/genus.py:794
#: bauble/plugins/plants/species_editor.py:1255
msgid ""
"Unknown error when committing changes. See the details for more "
"information.\n"
"\n"
"%s"
msgstr ""
"Er is een onbekende fout opgetreden tijdens het invoeren van de "
"veranderingen. Zie de details voor meer informatie.\n"
"\n"
"%s"

#: bauble/search.py:532
msgid "Unknown search domain: %s"
msgstr ""

#: bauble/plugins/garden/plant.py:360
msgid "Unripe"
msgstr ""

#: bauble/plugins/garden/accession.py:450
#: bauble/plugins/garden/propagation.py:50
msgid "Unrooted cutting"
msgstr ""

#: bauble/connmgr.glade:243
msgid "Use default locations"
msgstr "Gebruik standaardlocaties"

#: bauble/pictures.glade:307 bauble/notes.glade:33 bauble/bauble.glade:61
msgid "User"
msgstr "Gebruiker"

#: bauble/connmgr.glade:410
msgid "User:"
msgstr "Gebruiker:"

#: bauble/plugins/users/ui.glade:103 bauble/plugins/users/__init__.py:527
#: bauble/plugins/users/__init__.py:741
msgid "Users"
msgstr "Gebruikers"

#: bauble/bauble.glade:455
msgid "Value"
msgstr "Waarde"

#: bauble/bauble.glade:83
msgid "Values"
msgstr "Waarden"

#: bauble/plugins/garden/plant.py:411
msgid "Vegetative Part"
msgstr ""

#: bauble/plugins/garden/accession.py:452
msgid "Vegetative spreading"
msgstr ""

#: bauble/plugins/garden/acc_editor.glade:2517
#: bauble/plugins/garden/accession.py:2734
msgid "Verifications"
msgstr ""

#: bauble/plugins/garden/acc_editor.glade:3157
msgid "Verifier"
msgstr ""

#: bauble/plugins/plants/species_editor.glade:890
#: bauble/plugins/plants/species.py:185
#: bauble/plugins/plants/species_editor.py:1087
msgid "Vernacular names"
msgstr ""

#: bauble/bauble.glade:515
msgid "Version"
msgstr "Versie"

#: bauble/plugins/garden/acc_editor.glade:2567
#: bauble/plugins/garden/acc_editor.glade:2699
msgid "Voucher"
msgstr ""

#: bauble/plugins/garden/acc_editor.glade:2593
msgid "Voucher of Accession"
msgstr ""

#: bauble/plugins/garden/acc_editor.glade:2725
msgid "Voucher of parent material"
msgstr ""

#: bauble/plugins/garden/acc_editor.glade:2795
#: bauble/plugins/garden/accession.py:2750
msgid "Vouchers"
msgstr ""

#: bauble/plugins/plants/species_model.py:207
msgid "Vulnerable (VU)"
msgstr "Kwetsbaar (VU)"

#: bauble/plugins/garden/acc_editor.glade:2133
msgid "West"
msgstr ""

#: bauble/plugins/garden/accession.py:387
msgid "Wild native"
msgstr ""

#: bauble/plugins/garden/accession.py:389
msgid "Wild non-native"
msgstr ""

#: bauble/plugins/garden/acc_editor.glade:1112
msgid "Wild status"
msgstr ""

#: bauble/plugins/garden/plant.py:282
msgid "Winter kill"
msgstr ""

#: bauble/ui.py:791
msgid "Would you like the cancel the current tasks?"
msgstr "Wilt u de de huidige taken annuleren?"

#: bauble/__init__.py:367
msgid ""
"Would you like to create a new Ghini database at the current connection?\n"
"\n"
"<i>Warning: If there is already a database at this connection any existing "
"data will be destroyed!</i>"
msgstr ""
"Wilt u een nieuwe Ghini database op de huidige verbinding aanmaken?\n"
"\n"
"Let op: als er al een database is op deze verbinding dan worden alle "
"bestaande gegevens vernietigd."

#: bauble/plugins/garden/prop_editor.glade:384
#: bauble/plugins/garden/propagation.py:184
msgid "Wounded"
msgstr ""

#: bauble/plugins/users/ui.glade:177
msgid "Write"
msgstr ""

#: bauble/plugins/imex/xml.py:144
msgid "XML"
msgstr ""

#: bauble/plugins/report/xsl/__init__.py:491
msgid "XSL"
msgstr ""

#: bauble/plugins/imex/iojson.py:202
msgid ""
"You are exporting %(nplants)s objects to JSON format.  Exporting this many "
"objects may take several minutes.  \n"
"\n"
"<i>Would you like to continue?</i>"
msgstr ""

#: bauble/plugins/abcd/__init__.py:352
msgid ""
"You are exporting %(nplants)s plants to ABCD format.  Exporting this many "
"plants may take several minutes.  \n"
"\n"
"<i>Would you like to continue?</i>"
msgstr ""

#: bauble/db.py:432
msgid ""
"You are using Ghini version %(version)s while the database you have "
"connected to was created with version %(db_version)s\n"
"\n"
"Some things might not work as or some of your data may become unexpectedly "
"corrupted."
msgstr ""
"U gebruikt Ghini versie %(version)s terwijl de database waarmee u verbinding "
"heeft werd met versie %(db_version)s aangemaakt.\n"
"\n"
"Het is mogelijk dat niet alles correct werkt en het is ook mogelijk dat een "
"deel van uw gegevens beschadigd raakt."

#: bauble/plugins/plants/family.py:83
msgid "You cannot remove a family with genera."
msgstr ""

#: bauble/plugins/plants/genus.py:94
msgid "You cannot remove a genus with species."
msgstr ""

#: bauble/plugins/plants/species.py:84
msgid "You cannot remove a species with accessions."
msgstr ""

#: bauble/plugins/garden/accession.py:182
msgid "You cannot remove an accession with plants."
msgstr ""

#: bauble/plugins/users/__init__.py:512
msgid "You do not have privileges to change other user privileges"
msgstr ""

#: bauble/connmgr.glade:177
msgid ""
"You don't have any connections in your connection list.\n"
"Click on <b>Add</b> to create a new connection."
msgstr ""

#: bauble/btypes.py:70
msgid ""
"You have configured empty_to_none=True but None is not in the values lists"
msgstr ""

#: bauble/plugins/plants/genus.py:831
msgid ""
"You must first add or import at least one Family into the database before "
"you can add plants."
msgstr ""
"U moet eerst op zijn minst één familie in de database hebben voordat u een "
"geslacht kunt toevoegen."

#: bauble/plugins/plants/species_editor.py:1312
msgid ""
"You must first add or import at least one genus into the database before you "
"can add species."
msgstr ""
"U moet eerst op zijn minst één geslacht in de database hebben voordat u een "
"soort kunt toevoegen."

#: bauble/plugins/garden/accession.py:2415
msgid ""
"You must first add or import at least one species into the database before "
"you can add accessions."
msgstr ""
"U moet eerst op zijn minst één soort in de database hebben voordat u "
"accessies kunt toevoegen."

#: bauble/plugins/plants/species.py:117
msgid "_Add accession"
msgstr ""

#: bauble/plugins/plants/family.py:106
msgid "_Add genus"
msgstr ""

#: bauble/plugins/garden/accession.py:206 bauble/plugins/garden/location.py:87
#: bauble/plugins/garden/source.py:71
msgid "_Add plants"
msgstr ""

#: bauble/plugins/plants/genus.py:115
msgid "_Add species"
msgstr ""

#: bauble/ui.py:441
msgid "_Copy"
msgstr "_Kopiëren"

#: bauble/ui.py:439
msgid "_Cut"
msgstr "_Knippen"

#: bauble/plugins/garden/accession.py:208 bauble/plugins/garden/location.py:89
#: bauble/plugins/garden/plant.py:115 bauble/plugins/garden/source.py:74
#: bauble/plugins/garden/source.py:790 bauble/plugins/plants/family.py:109
#: bauble/plugins/plants/genus.py:118 bauble/plugins/plants/species.py:120
#: bauble/plugins/tag/__init__.py:100
msgid "_Delete"
msgstr ""

#: bauble/plugins/garden/accession.py:204 bauble/plugins/garden/location.py:85
#: bauble/plugins/garden/plant.py:109 bauble/plugins/garden/source.py:67
#: bauble/plugins/garden/source.py:786 bauble/plugins/plants/family.py:104
#: bauble/plugins/plants/genus.py:113 bauble/plugins/plants/species.py:114
#: bauble/plugins/tag/__init__.py:98 bauble/ui.py:438
msgid "_Edit"
msgstr "_Bewerken"

#: bauble/ui.py:431
msgid "_File"
msgstr "_Bestand"

#: bauble/ui.py:447
msgid "_Help"
msgstr ""

#: bauble/ui.py:445
msgid "_Insert"
msgstr "_Invoegen"

#: bauble/ui.py:434
msgid "_Open"
msgstr ""

#: bauble/ui.py:443
msgid "_Paste"
msgstr "_Plakken"

#: bauble/ui.py:436
msgid "_Quit"
msgstr "_Afsluiten"

#: bauble/plugins/garden/plant.py:112
msgid "_Split"
msgstr ""

#: bauble/ui.py:446
msgid "_Tools"
msgstr "_Gereedschappen"

#: bauble/plugins/garden/source.py:499
msgid "_parse_lat_lon() -- incorrect format: %s"
msgstr ""

#: bauble/plugins/garden/acc_editor.glade:2945
msgid "accession code format"
msgstr "accessiecodeformaat"

#: bauble/plugins/imex/select_export.glade:119
msgid "accessions"
msgstr "accessies"

#: bauble/bauble.glade:177
msgid "activate query builder"
msgstr ""

#: bauble/plugins/imex/select_export.glade:204
msgid "all referred to objects"
msgstr ""

#: bauble/plugins/imex/select_export.glade:221
msgid "also objects referring to selection"
msgstr ""

#: bauble/plugins/plants/taxonomy_check.glade:419
#: bauble/plugins/plants/taxonomy_check.glade:583
msgid "back to previous screen"
msgstr ""

#: bauble/bauble.glade:135
msgid "back to startup screen"
msgstr ""

#: bauble/plugins/plants/taxonomy_check.glade:184
msgid "browse"
msgstr ""

#: bauble/plugins/garden/accession.py:1407
msgid "by %(verifier)s"
msgstr ""

#: bauble/plugins/garden/plant.py:993
msgid "cannot split a new plant"
msgstr "kan een nieuwe plant niet splitsen"

#: bauble/plugins/plants/stored_queries.glade:413
msgid "click on query button and edit the associated values"
msgstr ""

#: bauble/plugins/plants/species_editor.py:189
msgid ""
"closest match is a synonym of something at infraspecific rank, which I "
"cannot handle."
msgstr ""

#: bauble/plugins/garden/propagation.py:289
msgid "cm"
msgstr ""

#: bauble/plugins/plants/taxonomy_check.glade:139
msgid "copy"
msgstr ""

#: bauble/plugins/plants/taxonomy_check.glade:115
#: bauble/plugins/plants/taxonomy_check.glade:126
msgid "copy result selection to clipboard"
msgstr ""

#: bauble/view.py:383 bauble/view.py:844
msgid "counting results"
msgstr ""

#: bauble/plugins/imex/select_export.glade:442
msgid "create if not in database"
msgstr "aanmaken als niet in database"

#: bauble/plugins/plants/species_model.py:69
msgid "cv."
msgstr ""

#: bauble/connmgr.py:529
msgid "database name"
msgstr "databasenaam"

#: bauble/plugins/plants/infoboxes.glade:1751
msgid "edit stored queries"
msgstr ""

#: bauble/plugins/garden/institution.glade:291
msgid "enable automatic bug reporting"
msgstr ""

#: bauble/plugins/plants/species_model.py:225
msgid "endemic"
msgstr ""

#: bauble/bauble.glade:206
msgid "enter here your query or command"
msgstr ""

#: bauble/bauble.glade:225
msgid "execute the query"
msgstr ""

#: bauble/plugins/imex/select_export.glade:169
msgid "export based on:"
msgstr ""

#: bauble/plugins/imex/select_export.glade:268
msgid "export includes:"
msgstr ""

#: bauble/plugins/imex/csv_.py:633
msgid "exporting %(table)s table to %(filename)s"
msgstr ""

#: bauble/plugins/plants/species_model.py:67
msgid "f."
msgstr ""

#: bauble/plugins/garden/plant_infobox.glade:6
msgid "general_window"
msgstr ""

#: bauble/ui.py:319
msgid "history size must be greater than zero and less than the history size"
msgstr ""

#: bauble/ui.py:766
msgid "http://ghini.github.io"
msgstr ""

#: bauble/plugins/imex/csv_.py:357
msgid "importing %(table)s table from %(filename)s"
msgstr ""

#: bauble/plugins/garden/propagation.py:290
msgid "in"
msgstr ""

#: bauble/plugins/plants/species_model.py:225
msgid "indigenous"
msgstr ""

#: bauble/plugins/imex/select_export.glade:559
msgid "input:"
msgstr ""

#: bauble/view.py:1284
msgid "interrupted"
msgstr ""

#: bauble/plugins/plants/species_model.py:225
msgid "introduced"
msgstr ""

#: bauble/plugins/garden/acc_editor.glade:2934
msgid "item"
msgstr ""

#: bauble/plugins/plants/stored_queries.glade:74
msgid "label"
msgstr ""

#: bauble/plugins/garden/propagation.py:288
msgid "mm"
msgstr ""

#: bauble/plugins/garden/accession.py:2443
msgid "model must have both latitude and longitude or neither"
msgstr ""

#: bauble/plugins/plants/species_model.py:225
msgid "native"
msgstr ""

#: bauble/connmgr.py:137
msgid ""
"new remote version %s available.\n"
"continue, or exit to upgrade."
msgstr ""

#: bauble/plugins/plants/stored_queries.glade:491
#: bauble/plugins/plants/taxonomy_check.glade:218
#: bauble/plugins/plants/taxonomy_check.glade:479
msgid "next"
msgstr ""

#: bauble/utils/__init__.py:266 bauble/utils/__init__.py:279
msgid "no widget named \"%(widget_name)s\" in glade file"
msgstr ""

#: bauble/editor.py:1460
msgid "no widget with name %s"
msgstr "geen widget met naam %s"

#: bauble/plugins/plants/species.py:420
msgid "open the wikipedia page about this species"
msgstr ""

#: bauble/plugins/imex/select_export.glade:338
msgid "output:"
msgstr ""

#: bauble/editor.py:2005 bauble/utils/__init__.py:131
msgid "picture file %s not found."
msgstr ""

#: bauble/plugins/imex/select_export.glade:137
msgid "plants"
msgstr "planten"

#: bauble/plugins/garden/location.py:276
msgid "please confirm merging %(1)s into %(2)s"
msgstr ""

#: bauble/plugins/plants/stored_queries.glade:458
#: bauble/plugins/plants/taxonomy_check.glade:442
#: bauble/plugins/plants/taxonomy_check.glade:606
msgid "prev"
msgstr ""

#: bauble/bauble.glade:156
msgid "previous view"
msgstr ""

#: bauble/plugins/imex/select_export.glade:246
msgid "private objects"
msgstr ""

#: bauble/plugins/plants/stored_queries.glade:374
msgid "query"
msgstr ""

#: bauble/plugins/plants/species_editor.py:252
msgid "querying the plant list"
msgstr ""

#: bauble/plugins/garden/institution.glade:485
msgid "save and close"
msgstr "sla op en sluit"

#: bauble/plugins/plants/taxonomy_check.glade:78
msgid "select TNRS results"
msgstr ""

#: bauble/plugins/imex/select_export.glade:84
msgid "selection"
msgstr "selectie"

#: bauble/view.py:852
msgid "size of non homogeneous result: %s"
msgstr "grootte niet homogeen resultaat: %s"

#: bauble/plugins/plants/taxonomy_check.glade:161
msgid "start TNRS lookup"
msgstr ""

#: bauble/plugins/plants/infoboxes.glade:1367
msgid "stored queries"
msgstr "bewaarde queries"

#: bauble/plugins/plants/species_model.py:68
msgid "subf."
msgstr ""

#: bauble/plugins/plants/species_model.py:64
msgid "subsp."
msgstr ""

#: bauble/plugins/plants/species_model.py:66
msgid "subvar"
msgstr ""

#: bauble/plugins/plants/species_model.py:174
msgid "synonym of %s"
msgstr ""

#: bauble/plugins/tag/__init__.py:369
msgid "tagging %(1)s objects of %(2)s different types"
msgstr ""

#: bauble/plugins/tag/__init__.py:363
msgid "tagging %(1)s objects of type %(2)s"
msgstr ""

#: bauble/plugins/tag/__init__.py:367
msgid "tagging nothing"
msgstr ""

#: bauble/plugins/imex/select_export.glade:101
msgid "taxa"
msgstr ""

#: bauble/plugins/garden/prop_editor.glade:1475
msgid "to"
msgstr ""

#: bauble/plugins/garden/exporttopocket.py:151
msgid "to ghini.pocket"
msgstr ""

#: bauble/plugins/plants/stored_queries.glade:109
msgid "tooltip"
msgstr ""

#: bauble/view.py:435
msgid "top level count: %s"
msgstr ""

#: bauble/plugins/imex/select_export.glade:459
msgid "update existing objects"
msgstr "ververs bestaande objecten"

#: bauble/plugins/plants/taxonomy_check.glade:304
msgid "use"
msgstr ""

#: bauble/plugins/plants/taxonomy_check.glade:206
#: bauble/plugins/plants/taxonomy_check.glade:467
msgid ""
"use this data and\n"
"continue to next screen"
msgstr ""
"gebruik deze gegevens en\n"
"ga door met het volgende scherm"

#: bauble/plugins/garden/propagation.py:157
msgid "used in"
msgstr ""

#: bauble/connmgr.py:526
msgid "user name"
msgstr "gebruikersnaam"

#: bauble/plugins/plants/species_model.py:65
msgid "var."
msgstr ""

#: bauble/plugins/garden/accession.py:1405
msgid "verified as %(species)s "
msgstr ""

#: bauble/plugins/plants/species_editor.py:159
msgid "your data finely matches ThePlantList.org"
msgstr "je gegevens matchen precies ThePlantList.org"

#: bauble/plugins/garden/propagation.py:285
msgid "°C"
msgstr ""

#: bauble/plugins/garden/propagation.py:284
msgid "°F"
msgstr ""

#~ msgid ""
#~ "%(num_plants)s plants depend on this accession: <b>%(plant_codes)s</b>\n"
#~ "\n"
#~ "Are you sure you want to remove accession <b>%(acc_code)s</b>?"
#~ msgstr ""
#~ "%(num_plants)s planten hangen van deze accessie af: <b>%(plant_codes)s</"
#~ "b>\n"
#~ "\n"
#~ "Wilt u echt deze accessie verwijderen: <b>%(acc_code)s</b>?"

#~ msgid "%(widget_name)s not in glade file"
#~ msgstr "%(widget_name)s niet in glade bestand"

#~ msgid ""
#~ "** Could not open the default log file.\n"
#~ "Press OK key to continue.\n"
#~ "\n"
#~ "%s"
#~ msgstr ""
#~ "** Kan het standaardlogboekbestand niet openen.\n"
#~ "Druk op OK toets om door te gaan.\n"
#~ "\n"
#~ "%s"

#~ msgid "--"
#~ msgstr "--"

#~ msgid "<b>Plugins</b>"
#~ msgstr "<b>Plugins</b>"

#~ msgid "<b>Preferences</b>"
#~ msgstr "<b>Voorkeuren</b>"

#~ msgid "Copyright © Belize Botanic Gardens"
#~ msgstr "Copyright © Belize Botanic Gardens"

#~ msgid "Error: using sequences hasn't been tested on this database type: %s"
#~ msgstr ""
#~ "Fout: het gebruik van sequenties is niet getest op dit databasetype: %s"

#~ msgid "Names"
#~ msgstr "Namen"

#~ msgid "Password: "
#~ msgstr "Wachtwoord:"

#~ msgid "Plant"
#~ msgstr "Plant"

#~ msgid "Search Google"
#~ msgstr "Zoek met Google"

#~ msgid ""
#~ "The genus <i>%(genus)s</i> has %(num_species)s species.  Are you sure you "
#~ "want to remove it?"
#~ msgstr ""
#~ "Het geslacht <i>%(genus)s</i> heeft %(num_species)s soorten. Weet u het "
#~ "zeker dat u %(genus)s wilt verwijderen?"

#~ msgid "The location of the plant in your collection."
#~ msgstr "De locatie van de plant in uw collectie."

#~ msgid ""
#~ "The species <i>%(species)s</i> has %(num_accessions)s accessions.  Are "
#~ "you sure you want remove it?"
#~ msgstr ""
#~ "Soort <i>%(species)s</i> heeft %(num_accessions)s accessies. Wilt u het "
#~ "echt verwijderen?"

#~ msgid "User: "
#~ msgstr "Gebruiker: "

#~ msgid "_New"
#~ msgstr "_Nieuw"

#, fuzzy
#~ msgid "http://bauble.wikidot.com"
#~ msgstr "http://bauble.belizebotanic.org"<|MERGE_RESOLUTION|>--- conflicted
+++ resolved
@@ -8,19 +8,11 @@
 msgstr ""
 "Project-Id-Version: bauble\n"
 "Report-Msgid-Bugs-To: \n"
-<<<<<<< HEAD
-"POT-Creation-Date: 2017-10-15 10:52-0500\n"
-"PO-Revision-Date: 2017-06-26 11:46-0500\n"
-"Last-Translator: Mario Frasca <mario@anche.no>\n"
-"Language-Team: Dutch <https://hosted.weblate.org/projects/bauble/master/nl/"
-">\n"
-=======
 "POT-Creation-Date: 2017-09-12 10:54-0500\n"
 "PO-Revision-Date: 2017-10-15 15:57+0000\n"
 "Last-Translator: Christophe Van Calster <christophevancalster@mac.com>\n"
 "Language-Team: Dutch "
 "<https://hosted.weblate.org/projects/ghini/desktop-10/nl/>\n"
->>>>>>> 9075db7d
 "Language: nl\n"
 "MIME-Version: 1.0\n"
 "Content-Type: text/plain; charset=UTF-8\n"
@@ -666,12 +658,7 @@
 msgid "Bud cutting"
 msgstr "Oogstek"
 
-<<<<<<< HEAD
 #: bauble/plugins/garden/accession.py:430
-=======
-#: bauble/plugins/garden/accession.py:429
-#, fuzzy
->>>>>>> 9075db7d
 msgid "Budded"
 msgstr "Ontsproten"
 
@@ -703,21 +690,11 @@
 msgid "Can't get accessions from a %s"
 msgstr "Kan geen accessies van %s ophalen"
 
-<<<<<<< HEAD
-#: bauble/plugins/report/__init__.py:120
-=======
 #: bauble/plugins/report/__init__.py:115
-#, fuzzy
->>>>>>> 9075db7d
 msgid "Can't get plants from a %s"
 msgstr "Kan geen planten ophalen van een %s"
 
-<<<<<<< HEAD
 #: bauble/plugins/report/__init__.py:202
-=======
-#: bauble/plugins/report/__init__.py:192
-#, fuzzy
->>>>>>> 9075db7d
 msgid "Can't get species from a %s"
 msgstr "Kan geen soorten ophalen van een %s"
 
@@ -909,12 +886,7 @@
 msgid "Could not load icon from %s"
 msgstr "Kan pictogram van %s niet laden"
 
-<<<<<<< HEAD
 #: bauble/plugins/imex/csv_.py:292
-=======
-#: bauble/plugins/imex/csv_.py:291
-#, fuzzy
->>>>>>> 9075db7d
 msgid ""
 "Could not match all filenames to table names.\n"
 "\n"
@@ -1002,12 +974,7 @@
 msgid "Cultivar group"
 msgstr "Cultivar Groep"
 
-<<<<<<< HEAD
 #: bauble/plugins/garden/accession.py:392
-=======
-#: bauble/plugins/garden/accession.py:391
-#, fuzzy
->>>>>>> 9075db7d
 msgid "Cultivated native"
 msgstr "Inheemse cultivar"
 
@@ -1168,12 +1135,7 @@
 msgid "East"
 msgstr "Oost"
 
-<<<<<<< HEAD
 #: bauble/plugins/garden/source.py:521
-=======
-#: bauble/plugins/garden/source.py:520
-#, fuzzy
->>>>>>> 9075db7d
 msgid "East/West radio buttons in a confused state"
 msgstr "Oost/west keuzerondjes in verwarde toestand"
 
@@ -1325,12 +1287,7 @@
 msgid "Extinct Wild (EW)"
 msgstr "Uitgestorven in het wild (EW)"
 
-<<<<<<< HEAD
 #: bauble/plugins/garden/plant.py:345
-=======
-#: bauble/plugins/garden/plant.py:344
-#, fuzzy
->>>>>>> 9075db7d
 msgid "Fair"
 msgstr "Eerlijk"
 
@@ -1401,12 +1358,7 @@
 msgid "GPS Datum"
 msgstr "GPS Datum"
 
-<<<<<<< HEAD
 #: bauble/plugins/garden/accession.py:1436
-=======
-#: bauble/plugins/garden/accession.py:1416
-#, fuzzy
->>>>>>> 9075db7d
 msgid "Garden Propagation"
 msgstr "Tuin Propagatie"
 
@@ -1532,12 +1484,7 @@
 msgid "Good"
 msgstr "Goed"
 
-<<<<<<< HEAD
 #: bauble/plugins/garden/accession.py:435
-=======
-#: bauble/plugins/garden/accession.py:434
-#, fuzzy
->>>>>>> 9075db7d
 msgid "Graft"
 msgstr "Graft"
 
@@ -1595,12 +1542,7 @@
 msgid "ID:"
 msgstr "ID:"
 
-<<<<<<< HEAD
 #: bauble/plugins/garden/accession.py:783
-=======
-#: bauble/plugins/garden/accession.py:782
-#, fuzzy
->>>>>>> 9075db7d
 msgid "If the id_qual is aff. or cf. then id_qual_rank is required. %s "
 msgstr "id_qual aff. of cf., vereist id_qual_rank. %s "
 
@@ -1616,12 +1558,7 @@
 msgid "Imported"
 msgstr "Geïmporteerd"
 
-<<<<<<< HEAD
 #: bauble/plugins/garden/accession.py:398
-=======
-#: bauble/plugins/garden/accession.py:397
-#, fuzzy
->>>>>>> 9075db7d
 msgid "Impound"
 msgstr "Confisqueren"
 
@@ -1743,12 +1680,7 @@
 msgid "Layer"
 msgstr "Laag"
 
-<<<<<<< HEAD
 #: bauble/plugins/plants/species_model.py:209
-=======
-#: bauble/plugins/plants/species_model.py:208
-#, fuzzy
->>>>>>> 9075db7d
 msgid "Least Concern (LC)"
 msgstr "Minste zorg (LC)"
 
@@ -1817,12 +1749,7 @@
 msgid "Longitude:"
 msgstr "Hoogtegraad:"
 
-<<<<<<< HEAD
 #: bauble/plugins/garden/plant.py:280
-=======
-#: bauble/plugins/garden/plant.py:279
-#, fuzzy
->>>>>>> 9075db7d
 msgid "Lost, whereabouts unknown"
 msgstr "Verloren, verblijfplaats onbekend"
 
@@ -1830,21 +1757,11 @@
 msgid "Male"
 msgstr "Mannelijk"
 
-<<<<<<< HEAD
 #: bauble/search.py:837
-=======
-#: bauble/search.py:781
-#, fuzzy
->>>>>>> 9075db7d
 msgid "MapperSearch.add_meta(): default_columns argument cannot be empty"
 msgstr "MapperSearch.add_meta(): default_columns argument mag niet leeg zijn"
 
-<<<<<<< HEAD
 #: bauble/search.py:834
-=======
-#: bauble/search.py:778
-#, fuzzy
->>>>>>> 9075db7d
 msgid "MapperSearch.add_meta(): default_columns argument must be list"
 msgstr "MapperSearch.add_meta(): default_columns argument moet een lijst zijn"
 
@@ -1869,12 +1786,7 @@
 msgid "Merge into:"
 msgstr "Samenvoegen in:"
 
-<<<<<<< HEAD
 #: bauble/plugins/imex/csv_.py:275
-=======
-#: bauble/plugins/imex/csv_.py:274
-#, fuzzy
->>>>>>> 9075db7d
 msgid ""
 "More than one file given to import into table <b>%(table_name)s</b>: "
 "%(file_name)s, (file_name2)s"
@@ -1892,12 +1804,7 @@
 "planting within the same accession."
 msgstr ""
 
-<<<<<<< HEAD
 #: bauble/plugins/garden/source.py:133
-=======
-#: bauble/plugins/garden/source.py:132
-#, fuzzy
->>>>>>> 9075db7d
 msgid "Municipal department"
 msgstr "Gemeentelijke Milieudienst"
 
@@ -1908,12 +1815,7 @@
 msgid "Name"
 msgstr "Naam"
 
-<<<<<<< HEAD
 #: bauble/plugins/garden/accession.py:419
-=======
-#: bauble/plugins/garden/accession.py:418
-#, fuzzy
->>>>>>> 9075db7d
 msgid "National"
 msgstr "Nationaal"
 
