--- conflicted
+++ resolved
@@ -7,13 +7,8 @@
 msgstr ""
 "Project-Id-Version: bauble\n"
 "Report-Msgid-Bugs-To: \n"
-<<<<<<< HEAD
-"POT-Creation-Date: 2015-09-09 08:10-0500\n"
-"PO-Revision-Date: 2015-07-12 18:47-0500\n"
-=======
 "POT-Creation-Date: 2015-09-03 08:00-0500\n"
 "PO-Revision-Date: 2015-09-08 16:23+0200\n"
->>>>>>> 9a3b7113
 "Last-Translator: Michal Čihař <michal@cihar.com>\n"
 "Language-Team: Czech <https://hosted.weblate.org/projects/bauble/master/cs/>"
 "\n"
@@ -539,13 +534,6 @@
 msgid "Address"
 msgstr "Adresa"
 
-<<<<<<< HEAD
-=======
-#: ../doc/administration.rst:2 ../doc/index.rst:45
-msgid "Administration"
-msgstr "Správa"
-
->>>>>>> 9a3b7113
 #: bauble/plugins/users/ui.glade:189
 msgid "Administrator"
 msgstr "Správce"
@@ -684,39 +672,7 @@
 msgid "Bauble - Picasa Settings"
 msgstr "Bauble - Nastavení Picasa"
 
-<<<<<<< HEAD
-=======
-#: ../doc/index.rst:54
-msgid "Bauble Development"
-msgstr "Výboj Bauble"
-
-#: ../doc/users.rst:17
-msgid "Bauble allows read, write and execute permissions."
-msgstr ""
-
-#: ../doc/peptalk.rst:44
-msgid ""
-"Bauble allows you associate pictures to physical plants, this can help "
-"recognize the plant in case a sticker is lost, or help taxonomic "
-"identification if a taxonomist is not available at all times."
-msgstr ""
-
-#: ../doc/peptalk.rst:78
-msgid ""
-"Bauble allows you search the database using simple keywords, e.g.: the name "
-"of the location or a genus name, or you can write more complex queries, "
-"which do not reach the complexity of SQL but allow you a decent level of "
-"detail localizing your data."
-msgstr ""
-
-#: ../doc/started.rst:27
-msgid ""
-"Bauble allows you to connect to any existing database. If you connect to an "
-"empty database a message will popup asking asking you if you would like to "
-"inizialize it as a new database."
-msgstr ""
-
->>>>>>> 9a3b7113
+
 #: bauble/prefs.py:215
 msgid ""
 "Bauble can't save your user preferences. \n"
@@ -1223,13 +1179,6 @@
 msgid "Do you want to save your changes?"
 msgstr "Chcete uložit Vaše změny?"
 
-<<<<<<< HEAD
-=======
-#: ../doc/index.rst:2
-msgid "Documentation for Bauble 1.0"
-msgstr "Dokumentace pro Bauble 1.0"
-
->>>>>>> 9a3b7113
 #: bauble/search.py:665
 msgid "Domain Properties"
 msgstr "VLastnosti domény"
@@ -1566,150 +1515,6 @@
 msgid "If the id_qual is aff. or cf. then id_qual_rank is required. %s "
 msgstr "Pokud id_qual je aff. nebo cf. pak je vyžadován id_qual_rank. %s "
 
-<<<<<<< HEAD
-=======
-#: ../doc/report.rst:33
-msgid ""
-"If the query does not have a search domain then the values could all be of a "
-"different type and the Mako template should prepared to handle them."
-msgstr ""
-
-#: ../doc/installing.rst:40
-msgid "If the script ends without error, you can now start bauble::"
-msgstr ""
-
-#: ../doc/searching.rst:155
-msgid ""
-"If the search property you have selected can only have specific values then "
-"a list of possible values will be provided for you to choose from."
-msgstr ""
-
-#: ../doc/started.rst:15
-msgid ""
-"If this is the first time that you are starting Bauble then you will not "
-"having any connections to choose from.  Click on the add button to create a "
-"new connection."
-msgstr ""
-
-#: ../doc/report.rst:45
-msgid ""
-"If using Linux, Apache FOP should be installable using your package "
-"manager.  On Debian/Ubuntu it is installable as ``fop`` in Synaptic or using "
-"the following command::"
-msgstr ""
-
-#: ../doc/started.rst:44
-msgid ""
-"If you are connecting to a server based database like `PostgreSQL <http://"
-"www.postgresql.org>`_ will have to manually create the database, user and "
-"permissions for the database while Bauble will create the tables and import "
-"the default data set.  Creating a database on a server based database is "
-"beyond the scope of this manual. If you just got the chills or sick at your "
-"stomach I recommend you just stick with SQLite."
-msgstr ""
-
-#: ../doc/started.rst:31
-msgid ""
-"If you are connecting to an existing database you can continue to Inserting "
-"or Searching, otherwise read on to the following section."
-msgstr ""
-
-#: ../doc/started.rst:40
-msgid ""
-"If you are connecting using the default SQLite database backend then Bauble "
-"can handle everything that needs to be done to create a database that Bauble "
-"will then initialize."
-msgstr ""
-
-#: ../doc/started.rst:59
-msgid ""
-"If you are sure you want to create a database at this connection then select "
-"\"Yes\". Bauble will then start creating the database tables and importing "
-"the default data. This can take a minute or two so while all of the default "
-"data is imported into the database so be patient."
-msgstr ""
-
-#: ../doc/administration.rst:4
-msgid ""
-"If you are using a real DBMS to hold your botanic data, then you need do "
-"something about database administration. While database adnimistration is "
-"far beyond the scope of this document, we make our users aware of it."
-msgstr ""
-
-#: ../doc/editing.rst:28
-msgid ""
-"If you enter a web address in a note then the link will show up in the Links "
-"box when the item your are editing is selected in the search results."
-msgstr ""
-
-#: ../doc/installing.rst:13
-msgid ""
-"If you follow these installation steps, you will end with Bauble running "
-"within a Python virtual environment, all Python dependencies installed "
-"locally, non conflicting with any other Python program you may have on your "
-"system."
-msgstr ""
-
-#: ../doc/started.rst:51
-msgid ""
-"If you have connected to a database that has not yet been initialized by "
-"Bauble then you will get the following dialog\\:"
-msgstr ""
-
-#: ../doc/started.rst:19
-msgid ""
-"If you plan to associate pictures to plants, specify also the *pictures "
-"root* folder. This is explained in further detail in the Plants section."
-msgstr ""
-
-#: ../doc/devdl.rst:7
-msgid ""
-"If you want a particular version of Bauble, we release and maintain versions "
-"into branches. you should ``git checkout`` the branch corresponding to the "
-"version of your choice. Branch names for Bauble versions are of the form "
-"``bauble-x.y``, where x.y can be 1.0, for example. Our workflow is to commit "
-"to the `master` development branch or to a `patch` branch and to include the "
-"commits into a `release` branch when ready."
-msgstr ""
-
-#: ../doc/building.rst:11
-msgid ""
-"If you want to contribute to Bauble, you can do so in quite a few different "
-"ways::"
-msgstr ""
-
-#: ../doc/installing.rst:205
-msgid ""
-"If you would like to generate and print PDF reports using Bauble's default "
-"report generator then you will need to download and install `Apache FOP "
-"<http://xmlgraphics.apache.org/fop/>`_. After extracting the FOP archive you "
-"will need to include the directory you extracted to in your PATH."
-msgstr ""
-
-#: ../doc/installing.rst:59
-msgid ""
-"If you would like to use a `PostgreSQL <http://www.postgresql.org>`_ "
-"database then activate the virtual environment and install psycopg2 with the "
-"following commands::"
-msgstr ""
-
-#: ../doc/installing.rst:54
-msgid ""
-"If you would like to use the default `SQLite <http://sqlite.org/>`_ database "
-"or you don't know what this means then you can skip this step. If you would "
-"like to use a database backend other than the default SQLite backend then "
-"you will also need to install a database connector."
-msgstr ""
-
-#: ../doc/index.rst:69
-msgid ""
-"If you're using Bauble, or if you feel like helping its development anyway, "
-"please consider `donating <https://pledgie.com/campaigns/29188>`_"
-msgstr ""
-"Pokud pouřžíváte Bauble nebo chcete podpořit jeho vývoj, zvažte `finanční "
-"příspěvek <https://pledgie.com/campaigns/29188>`_"
-
->>>>>>> 9a3b7113
 #: bauble/plugins/picasa/__init__.py:447
 msgid "Images"
 msgstr "Obrázky"
@@ -1770,48 +1575,6 @@
 msgid "Individual"
 msgstr "Jednotlivec"
 
-<<<<<<< HEAD
-=======
-#: ../doc/installing.rst:2
-msgid "Installation"
-msgstr ""
-
-#: ../doc/report.rst:53
-msgid "Installing Apache FOP on Windows"
-msgstr ""
-
-#: ../doc/index.rst:21
-msgid "Installing Bauble"
-msgstr "Instalace Bauble"
-
-#: ../doc/building.rst:7
-msgid ""
-"Installing Bauble always includes downloading the sources, connected to the "
-"github repository. This is so because in our eyes, every user is always "
-"potentially also a developer."
-msgstr ""
-
-#: ../doc/peptalk.rst:108
-msgid ""
-"Installing Bauble on Windows is an easy and linear process, it will not take "
-"longer than 10 minutes. Bauble was born on Linux and installing it on "
-"ubuntu, fedora or debian is also rather simple. It has been recently "
-"successfully tested on MacOSX 10.9."
-msgstr ""
-
-#: ../doc/installing.rst:23
-msgid "Installing on Linux"
-msgstr ""
-
-#: ../doc/installing.rst:74
-msgid "Installing on MacOSX"
-msgstr ""
-
-#: ../doc/installing.rst:119
-msgid "Installing on Windows"
-msgstr ""
-
->>>>>>> 9a3b7113
 #: bauble/plugins/garden/institution.py:173
 msgid "Institution"
 msgstr "Instituce"
@@ -2649,13 +2412,6 @@
 msgid "Summer Kill"
 msgstr "Spálena"
 
-<<<<<<< HEAD
-=======
-#: ../doc/index.rst:65
-msgid "Supporting Bauble"
-msgstr "Podpořte Bauble"
-
->>>>>>> 9a3b7113
 #: bauble/plugins/plants/family.py:788 bauble/plugins/plants/genus.py:966
 #: bauble/plugins/plants/genus.py:985 bauble/plugins/plants/species.py:249
 #: bauble/plugins/plants/species.py:271
@@ -3220,27 +2976,6 @@
 msgid "Users"
 msgstr "Uživatelé"
 
-<<<<<<< HEAD
-=======
-#: ../doc/index.rst:30
-msgid "Using Bauble"
-msgstr "Používání Bauble"
-
-#: ../doc/imex.rst:55
-msgid ""
-"Using the Bauble json interchange format, you can import data which you have "
-"exported from a different Bauble installation."
-msgstr ""
-
-#: ../doc/report.rst:5
-msgid "Using the Mako Report Formatter"
-msgstr ""
-
-#: ../doc/report.rst:39
-msgid "Using the XSL Report Formatter"
-msgstr ""
-
->>>>>>> 9a3b7113
 #: bauble/prefs.py:312 bauble/view.py:1166
 msgid "Values"
 msgstr "Hodnoty"
