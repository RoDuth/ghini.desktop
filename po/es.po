# Spanish translation for bauble
# Copyright (c) 2011 Rosetta Contributors and Canonical Ltd 2011
# This file is distributed under the same license as the bauble package.
# Brett Adams <brettadams@fastmail.us>, 2011.
#
msgid ""
msgstr ""
"Project-Id-Version: bauble\n"
"Report-Msgid-Bugs-To: \n"
<<<<<<< HEAD
"POT-Creation-Date: 2015-09-09 08:10-0500\n"
"PO-Revision-Date: 2015-08-31 15:54+0200\n"
=======
"POT-Creation-Date: 2015-09-03 08:00-0500\n"
"PO-Revision-Date: 2015-09-09 14:59+0200\n"
>>>>>>> 9a3b7113
"Last-Translator: Mario Frasca <mariotomo@gmail.com>\n"
"Language-Team: Spanish "
"<https://hosted.weblate.org/projects/bauble/master/es/>\n"
"Language: es\n"
"MIME-Version: 1.0\n"
"Content-Type: text/plain; charset=UTF-8\n"
"Content-Transfer-Encoding: 8bit\n"
"Plural-Forms: nplurals=2; plural=n != 1;\n"
"X-Generator: Weblate 2.4-dev\n"
"X-Launchpad-Export-Date: 2013-02-26 05:18+0000\n"
"X-Poedit-Basepath: ../\n"
"X-Poedit-SearchPath-0: bauble\n"
"X-Poedit-SearchPath-1: bauble/utils\n"
"X-Poedit-SearchPath-2: bauble/plugins\n"
"X-Poedit-SearchPath-3: bauble/plugins/plants\n"
"X-Poedit-SearchPath-4: bauble/plugins/garden\n"

#: bauble/btypes.py:73
msgid "\"%(value)s\" not in Enum.values: %(all_values)s"
msgstr "el valor \"%(value)s\" no se encuentra en Enum.values: %(all_values)s"

#: bauble/plugins/garden/prop_editor.glade:1343
msgid "# Germinated"
msgstr "# Germinadas"

#: bauble/plugins/garden/propagation.py:184
msgid "# of seedlings: %s"
msgstr "N.º de plántulas: %s"

#: bauble/plugins/garden/prop_editor.glade:1152
msgid "# of seeds"
msgstr "N.º de semillas"

#: bauble/plugins/garden/propagation.py:168
msgid "# of seeds: %s"
msgstr "N.º de semillas: %s"

#: bauble/plugins/garden/prop_editor.glade:1393
msgid "% Germinated"
msgstr "% Germinadas"

#: bauble/plugins/plants/species_model.py:377
msgid "%(group)s Group"
msgstr "%(group)s Grupo"

#: bauble/plugins/garden/accession.py:206
msgid ""
"%(num_plants)s plants depend on this accession: <b>%(plant_codes)s</b>\n"
"\n"
"Are you sure you want to remove accession <b>%(acc_code)s</b>?"
msgstr ""
"%(num_plants)s plantas dependen de esta adquisición: <b>%(plant_codes)s</b>\n"
"\n"
"¿Seguro que quiere borrar la adquisición <b>%(acc_code)s</b>?"

#: bauble/plugins/garden/accession.py:2378
msgid "%(quantity)s in %(location)s"
msgstr "%(quantity)s en %(location)s"

#: bauble/editor.py:1292
msgid "%(user)s on %(date)s"
msgstr "%(user)s el %(date)s"

#: bauble/plugins/report/__init__.py:409
msgid "%s already exists"
msgstr "%s ya existe"

#: bauble/view.py:684
msgid "%s search results"
msgstr "%s resultados de la búsqueda"

#: bauble/pluginmgr.py:589
msgid "%s.plugin is not an instance of pluginmgr.Plugin"
msgstr "%s.plugin no es una instancia de pluginmgr.Plugin"

#: bauble/plugins/plants/species_model.py:363
msgid "(%(group)s Group)"
msgstr "(Grupo %(group)s)"

#: bauble/view.py:635
msgid "** Error: %s"
msgstr "** Error: %s"

#: bauble/__init__.py:301
msgid "** Error: could not import gtk and/or gobject"
msgstr "** Error: No se pudo importar gtk o gobject"

#: bauble/__init__.py:345
msgid "**Error: Bauble must be run in a windowed environment."
msgstr "**Error: Bauble debe ejecutarse en un entorno de ventanas."

#: bauble/plugins/tag/tag.glade:265
msgid "--"
msgstr "--"

<<<<<<< HEAD
=======
# 468a3a32ab744f5d98f5d0c3e7005185
# 494774f7b6304f72a7424f4162c3b31f
# e4abbe08c2a242d087748583e787536c
# 026e788380a745d1af509841ee9f3115
#: ../doc/installing.rst:71 ../doc/installing.rst:116
#: ../doc/installing.rst:213 ../doc/installing.rst:255
msgid ":ref:`connecting`."
msgstr ""

>>>>>>> 9a3b7113
#: bauble/plugins/garden/source_detail_infobox.glade:59
#: bauble/plugins/plants/infoboxes.glade:57
#: bauble/plugins/plants/infoboxes.glade:332
#: bauble/plugins/plants/infoboxes.glade:603
msgid "<b># of Accessions:</b>"
msgstr "<b>N.º de adquisiciones:</b>"

#: bauble/plugins/plants/infoboxes.glade:87
msgid "<b># of Genera:</b>"
msgstr "<b>N.º de géneros:</b>"

#: bauble/plugins/garden/loc_infobox.glade:35
#: bauble/plugins/plants/infoboxes.glade:317
#: bauble/plugins/plants/infoboxes.glade:588
msgid "<b># of Plants:</b>"
msgstr "<b>N.º de plantas:</b>"

#: bauble/plugins/plants/infoboxes.glade:42
msgid "<b># of Plants</b>"
msgstr "<b>N.º de plantas</b>"

#: bauble/plugins/plants/infoboxes.glade:72
#: bauble/plugins/plants/infoboxes.glade:304
msgid "<b># of Taxa:</b>"
msgstr "<b>N.º de taxones:</b>"

#: bauble/plugins/garden/plant_infobox.glade:147
msgid "<b>Accession Status:</b>"
msgstr "<b>Estado de adquisición:</b>"

#: bauble/plugins/garden/plant_infobox.glade:133
msgid "<b>Accession Type:</b>"
msgstr "<b>Tipo de adquisición:</b>"

#: bauble/plugins/garden/acc_editor.glade:693
msgid "<b>Accession</b>"
msgstr "<b>Accesión</b>"

#: bauble/plugins/plants/infoboxes.glade:631
msgid "<b>Awards:</b>"
msgstr "<b>Premios:</b>"

#: bauble/plugins/plants/infoboxes.glade:616
msgid "<b>CITES:</b>"
msgstr "<b>CITES:</b>"

#: bauble/plugins/garden/plant_editor.glade:824
msgid "<b>Change history</b>"
msgstr "<b>historia de las modificas</b>"

#: bauble/plugins/garden/prop_editor.glade:743
msgid "<b>Chemical treatment</b>"
msgstr "<b> Tratamiento químico </b>"

#: bauble/plugins/garden/acc_infobox.glade:745
msgid "<b>Collection ID:</b>"
msgstr "<b>ID de Colección:</b>"

#: bauble/plugins/garden/acc_infobox.glade:931
#: bauble/plugins/garden/acc_editor.glade:2129
msgid "<b>Collection</b>"
msgstr "<b>Colección</b>"

#: bauble/plugins/garden/acc_infobox.glade:688
msgid "<b>Collector:</b>"
msgstr "<b>Colector:</b>"

#: bauble/plugins/users/ui.glade:362
msgid "<b>Confirm new password</b>"
msgstr "<b>Confirma la nueva constraseña</b>"

#: bauble/plugins/garden/plant_editor.glade:718
msgid "<b>Current change</b>"
msgstr "<b>Modifica corriente</b>"

#: bauble/plugins/garden/prop_editor.glade:440
msgid "<b>Cutting treatment</b>"
msgstr "<b>Tratamiento de corte </b>"

#: bauble/plugins/garden/acc_infobox.glade:150
msgid "<b>Date accessioned:</b>"
msgstr "<b>Data de accesión</b>"

#: bauble/plugins/garden/acc_infobox.glade:717
msgid "<b>Date collected:</b>"
msgstr "<b>Fecha coleccionada:</b>"

#: bauble/plugins/garden/acc_infobox.glade:164
msgid "<b>Date received:</b>"
msgstr "<b>Fecha recibida:</b>"

#: bauble/plugins/garden/source_detail_infobox.glade:87
msgid "<b>Description:</b>"
msgstr "<b>Descripción:</b>"

#: bauble/plugins/plants/infoboxes.glade:727
msgid "<b>Distribution for label:</b>"
msgstr "<b> Distribución de la etiqueta: </b>"

#: bauble/plugins/plants/infoboxes.glade:693
msgid "<b>Distribution:</b>"
msgstr "<b>Distribución:</b>"

#: bauble/plugins/plants/species_editor.glade:602
msgid "<b>Distribution</b>"
msgstr "<b>Distribución</b>"

#: bauble/plugins/garden/acc_infobox.glade:659
msgid "<b>Elevation:</b>"
msgstr "<b>Elevación:</b>"

#: bauble/plugins/garden/acc_editor.glade:989
msgid "<b>Flags</b>"
msgstr "<b>Indicadores</b>"

#: bauble/plugins/report/report.glade:164
msgid "<b>Formatter</b>"
msgstr "<b>Formateador</b>"

#: bauble/plugins/garden/acc_infobox.glade:630
msgid "<b>GPS Datum</b>"
msgstr "<b>Dato GPS</b>"

#: bauble/plugins/garden/prop_editor.glade:1436
msgid "<b>Germination data</b>"
msgstr "<b> Datos de germinación </b>"

#: bauble/plugins/plants/infoboxes.glade:646
msgid "<b>Habit:</b>"
msgstr "<b>Hábito:</b>"

#: bauble/plugins/garden/acc_infobox.glade:874
msgid "<b>Habitat</b>"
msgstr "<b>Hábitat</b>"

#: bauble/plugins/report/xsl/gui.glade:149
#: bauble/plugins/report/mako/gui.glade:58
msgid "<b>Include data marked as private</b>"
msgstr "<b>Incluir datos marcados como privados</b>"

#: bauble/plugins/plants/species_editor.glade:525
msgid "<b>Infraspecific parts</b>"
msgstr "<b>Partes infraespecíficas</b>"

#: bauble/plugins/garden/acc_infobox.glade:335
msgid "<b>Intended Location 2:</b>"
msgstr "<b>Ubicación Prevista 2:</b>"

#: bauble/plugins/garden/acc_infobox.glade:364
msgid "<b>Intended Location:</b>"
msgstr "<b>Ubicación Prevista:</b>"

#: bauble/plugins/garden/acc_editor.glade:923
msgid "<b>Intended Locations</b>"
msgstr "<b>Ubicaciones Previstas</b>"

#: bauble/plugins/tag/tag.glade:276
msgid "<b>Item(s)</b>"
msgstr "<b>Elementos</b>"

#: bauble/plugins/garden/acc_infobox.glade:771
msgid "<b>Latitude:</b>"
msgstr "<b>Latitud:</b>"

#: bauble/plugins/garden/acc_infobox.glade:379
msgid "<b>Living Plants:</b>"
msgstr "<b> plantas vivas: </b>"

#: bauble/plugins/garden/acc_editor.glade:2110
msgid "<b>Location Details</b>"
msgstr "<b>Detalles de ubicación</b>"

#: bauble/plugins/garden/plant_infobox.glade:162
#: bauble/plugins/garden/acc_infobox.glade:759
msgid "<b>Location:</b>"
msgstr "<b>Ubicación:</b>"

#: bauble/plugins/garden/acc_infobox.glade:785
msgid "<b>Longitude:</b>"
msgstr "<b>Longitud:</b>"

#: bauble/plugins/garden/plant_infobox.glade:193
msgid "<b>Memorial:</b>"
msgstr "<b>Patrimonial:</b>"

#: bauble/plugins/garden/acc_infobox.glade:461
msgid "<b>Name:</b>"
msgstr "<b>Nombre</b>"

#: bauble/plugins/users/ui.glade:328
msgid "<b>New password</b>"
msgstr "<b>Nueva contraseña</b>"

#: bauble/plugins/garden/prop_editor.glade:1538
#: bauble/plugins/garden/acc_infobox.glade:914
msgid "<b>Notes</b>"
msgstr "<b>Notas</b>"

#: bauble/plugins/garden/acc_infobox.glade:515
msgid "<b>Parent Plant:</b>"
msgstr "<b>Planta madre:</b>"

#: bauble/plugins/users/ui.glade:206
msgid "<b>Permissions</b>"
msgstr "<b>Permisos</b>"

#: bauble/plugins/garden/acc_infobox.glade:87
msgid "<b>Plant Groups:</b>"
msgstr "<b>Grupos de Plantas:</b>"

#: bauble/prefs.py:279
msgid "<b>Plugins</b>"
msgstr "<b>Complementos</b>"

#: bauble/prefs.py:270
msgid "<b>Preferences</b>"
msgstr "<b>Preferencias</b>"

#: bauble/plugins/garden/acc_infobox.glade:278
msgid "<b>Private:</b>"
msgstr "<b>Privado:</b>"

#: bauble/plugins/garden/acc_editor.glade:2223
#, fuzzy
msgid "<b>Propagation of Source Material</b>"
msgstr "<b>Propagación de material origen</b>"

#: bauble/plugins/garden/acc_infobox.glade:550
msgid "<b>Propagation:</b>"
msgstr "<b>Propagagación:</b>"

#: bauble/plugins/garden/acc_infobox.glade:121
msgid "<b>Provenance:</b>"
msgstr "<b>Proveniencia:</b>"

#: bauble/plugins/garden/acc_editor.glade:1093
msgid "<b>Provenance</b>"
msgstr "<b>Proveniencia</b>"

#: bauble/plugins/garden/acc_infobox.glade:208
msgid "<b>Quantity received:</b>"
msgstr "<b>Cantidad recibida</b>"

#: bauble/plugins/garden/plant_infobox.glade:219
msgid "<b>Quantity:</b>"
msgstr "<b>Cantidad:</b>"

#: bauble/plugins/report/xsl/gui.glade:60
msgid "<b>Renderer</b>"
msgstr "<b>Motor de renderizado</b>"

#: bauble/plugins/garden/prop_editor.glade:944
msgid "<b>Rooted plants</b>"
msgstr "<b> Plantas enraizadas </b>"

#: bauble/plugins/garden/prop_editor.glade:660
msgid "<b>Rooting conditions</b>"
msgstr "<b> Condiciones de enraizamiento </b>"

#: bauble/plugins/report/report.glade:187
msgid "<b>Settings</b>"
msgstr "<b>Ajustes</b>"

#: bauble/plugins/report/xsl/gui.glade:104
msgid "<b>Source type</b>"
msgstr "<b>Tipo de fuente</b>"

#: bauble/plugins/garden/acc_infobox.glade:473
msgid "<b>Source's ID:</b>"
msgstr "<b>Fuente de identificación:</b>"

#: bauble/plugins/garden/prop_editor.glade:1223
msgid "<b>Sowing data</b>"
msgstr "<b> Datos de siembra </b>"

#: bauble/plugins/report/xsl/gui.glade:29
msgid "<b>Stylesheet</b>"
msgstr "<b>Hoja de estilo</b>"

#: bauble/plugins/plants/genus_editor.glade:270
#: bauble/plugins/plants/species_editor.glade:1057
#: bauble/plugins/plants/family_editor.glade:216
msgid "<b>Synonyms</b>"
msgstr "<b>Sinonimos</b>"

#: bauble/plugins/tag/tag.glade:325
msgid "<b>Tags</b>"
msgstr "<b>Etiquetas</b>"

#: bauble/plugins/garden/acc_editor.glade:376
msgid "<b>Taxon</b>"
msgstr "<b>Taxón</b>"

#: bauble/plugins/report/mako/gui.glade:31
msgid "<b>Template</b>"
msgstr "<b>Plantilla</b>"

#: bauble/plugins/garden/acc_infobox.glade:222
msgid "<b>Type of material:</b>"
msgstr "<b>Tipo de material:</b>"

#: bauble/plugins/garden/source_detail_infobox.glade:72
msgid "<b>Type:</b>"
msgstr "<b>Tipo:</b>"

#: bauble/plugins/report/xsl/gui.glade:122
msgid "<b>Use author names</b>"
msgstr "<b>Usar nombres de autores</b>"

#: bauble/plugins/users/ui.glade:103
msgid "<b>Users</b>"
msgstr "<b>Usuarios</b>"

#: bauble/plugins/plants/species_editor.glade:861
msgid "<b>Vernacular Names</b>"
msgstr "<b> vernáculo </b>"

#: bauble/plugins/garden/acc_editor.glade:2519
msgid "<b>Voucher of Accession</b>"
msgstr "<b>Voucher dela accesión:</b>"

#: bauble/plugins/garden/acc_editor.glade:2651
msgid "<b>Voucher of parent material</b>"
msgstr ""

#: bauble/plugins/garden/loc_editor.glade:348
msgid "<b>danger zone</b>"
msgstr "<b>zona de alto riesgo</b>"

#: bauble/plugins/imex/select_export.glade:492
msgid "<b>options</b>"
msgstr ""

#: bauble/plugins/garden/plant.py:1290
msgid "<i>Branched from %(plant)s</i>"
msgstr "<i>Derivado de %(plant)s</i>"

#: bauble/plugins/plants/family.py:330
msgid ""
"A list of synonyms for this family.\n"
"\n"
"To add a synonym enter a family name and select one from the list of "
"completions.  Then click Add to add it to the list of synonyms."
msgstr ""
"Lista de sinónimos para esta familia.\n"
"\n"
"Para agregar un sinónimo introduzca el nombre de la familia y elija una de "
"la lista. Luego, pulse Agregar para añadirla a la lista de sinónimos."

#: bauble/plugins/plants/genus.py:375
msgid ""
"A list of synonyms for this genus.\n"
"\n"
"To add a synonym enter a genus name and select one from the list of "
"completions.  Then click Add to add it to the list of synonyms."
msgstr ""
"Una lista de sinónimos para este género.\n"
"\n"
"Para añadir un sinónimo debe introducir un nombre de género y seleccione uno "
"de la lista de terminaciones. A continuación, haga clic en Agregar para "
"agregarlo a la lista de sinónimos."

#: bauble/plugins/abcd/__init__.py:358
msgid "ABCD"
msgstr "ABCD"

#: bauble/plugins/garden/institution.glade:60
msgid "Abbreviation"
msgstr "Abreviación"

#: bauble/ui.py:370
msgid "About"
msgstr "Acerca de"

#: bauble/plugins/plants/genus.py:987 bauble/plugins/plants/species.py:274
msgid "Accepted name"
msgstr "Nombre aceptado"

#: bauble/plugins/garden/plant_editor.glade:475
#: bauble/plugins/garden/__init__.py:125
#: bauble/plugins/report/xsl/__init__.py:84
#: bauble/plugins/report/xsl/__init__.py:406
msgid "Accession"
msgstr "Adquisición"

#: bauble/plugins/garden/acc_editor.glade:516
msgid "Accession ID"
msgstr "ID de la accessión"

#: bauble/plugins/garden/plant_editor.glade:158
msgid "Accession type"
msgstr "Tipo de accesión"

#: bauble/plugins/garden/acc_editor.glade:1992
msgid "Accuracy"
msgstr "Precisión"

#: bauble/plugins/garden/plant_editor.glade:383
#: bauble/plugins/garden/acc_editor.glade:342
#: bauble/plugins/garden/acc_editor.glade:798
#: bauble/plugins/garden/acc_editor.glade:895
#: bauble/plugins/garden/acc_editor.glade:3368
msgid "Add"
msgstr "Añadir"

#: bauble/plugins/plants/species_editor.glade:54
msgid "Add Accessions"
msgstr "Añadir adhesiones"

#: bauble/plugins/plants/family_editor.glade:299
msgid "Add Genera"
msgstr "Añadir Genera"

#: bauble/plugins/plants/genus_editor.glade:359
msgid "Add Species"
msgstr "Añadir especies"

#: bauble/plugins/garden/loc_editor.glade:55
#: bauble/plugins/garden/acc_editor.glade:54
msgid "Add plants"
msgstr "Añadir plantas"

#: bauble/plugins/plants/species_editor.glade:1084
msgid "Additional info"
msgstr "Información adicional"

#: bauble/plugins/garden/institution.glade:282
msgid "Address"
msgstr "Dirección"

<<<<<<< HEAD
=======
#: ../doc/administration.rst:2 ../doc/index.rst:45
msgid "Administration"
msgstr "Administración"

>>>>>>> 9a3b7113
#: bauble/plugins/users/ui.glade:189
msgid "Administrator"
msgstr "Administrador"

#: bauble/plugins/garden/accession.py:407
msgid "Air layer"
msgstr "Capa de Aire"

#: bauble/plugins/picasa/gui.glade:40
msgid "Album"
msgstr "Album"

#: bauble/plugins/garden/plant.py:1203
msgid "Alive"
msgstr "Viva"

#: bauble/plugins/garden/acc_editor.glade:1831
msgid "Altitude/Depth"
msgstr "Altura/Profundidad"

#: bauble/plugins/garden/location.py:194
msgid ""
"Any information that might be relevant to the location such as where it is "
"or what's its purpose"
msgstr ""
"Cualquier información que pueda ser relevante sobre la ubicación, como su "
"localización o su propósito"

#: bauble/plugins/tag/__init__.py:201
msgid "Are you sure you want to delete the tag \"%s\"?"
msgstr "¿Seguro que quiere borrar la etiqueta «%s»?"

#: bauble/plugins/garden/accession.py:2160 bauble/plugins/garden/plant.py:1055
#: bauble/plugins/garden/source.py:359 bauble/plugins/plants/genus.py:739
msgid "Are you sure you want to lose your changes?"
msgstr "¿Estás seguro de que quieres perder tus cambios?"

#: bauble/connmgr.py:339
msgid ""
"Are you sure you want to remove \"%s\"?\n"
"\n"
"<i>Note: This only removes the connection to the database and does not "
"affect the database or its data</i>"
msgstr ""
"¿Seguro que quiere borrar «%s»?\n"
"\n"
"<i>Aviso: Esta acción sólo borra la conexión con la base de datos, sin "
"afectar a la propia base ni a los datos</i>"

#: bauble/plugins/plants/genus.py:682
msgid ""
"Are you sure you want to remove %(genus)s as a synonym to the current "
"genus?\n"
"\n"
"<i>Note: This will not remove the genus from the database.</i>"
msgstr ""
"¿Seguro que quiere quitar %(genus)s de la lista de sinónimos del género "
"actual?\n"
"\n"
"<i>Aviso: Esto no borrará el género de la base de datos.</i>"

#: bauble/plugins/garden/location.py:70 bauble/plugins/garden/source.py:96
#: bauble/plugins/tag/__init__.py:86
msgid "Are you sure you want to remove %s?"
msgstr "¿Seguro que quiere borrar %s?"

#: bauble/plugins/garden/accession.py:211
msgid "Are you sure you want to remove accession <b>%s</b>?"
msgstr "¿Seguro que quiere borrar la adquisición <b>%s</b>?"

#: bauble/plugins/plants/family.py:81
msgid "Are you sure you want to remove the family <i>%s</i>?"
msgstr "¿Está seguro de que quiere eliminar la familia <i>%s</i>?"

#: bauble/plugins/garden/plant.py:91
msgid ""
"Are you sure you want to remove the following plants?\n"
"\n"
"%s"
msgstr ""
"Es cierto que se quieren eleminar las siguientes plantas?\n"
"\n"
"%s"

#: bauble/plugins/plants/genus.py:95
msgid "Are you sure you want to remove the genus <i>%s</i>?"
msgstr "¿Está seguro de que quiere eliminar el género <i>%s</i>?"

#: bauble/plugins/plants/species.py:83
msgid "Are you sure you want to remove the species <i>%s</i>?"
msgstr "¿Está seguro de que quiere eliminar la especie <i>%s</i>?"

#: bauble/plugins/plants/species_editor.py:609
msgid "Are you sure you want to remove the vernacular name <b>%s</b>?"
msgstr "¿Está seguro que desea eliminar el nombre vernáculo <b>%s</b>?"

#: bauble/plugins/garden/accession.py:1231
msgid "Are you sure you want to remove this verification?"
msgstr "¿Está seguro que desea eliminar esta verificación?"

#: bauble/plugins/users/__init__.py:570
msgid ""
"Are you sure you want to remove user <b>%(name)s</b>?\n"
"\n"
"<i>It is possible that this user could have permissions on other databases "
"not related to Bauble.</i>"
msgstr ""
"Es cierto que quiere eliminar el usuario <b>%(name)s</b>?\n"
"\n"
"<i>hay la posibilidad que este usuario tenga derechos sobre otras base de "
"datos no relacionadas con Bauble.</i>"

#: bauble/plugins/garden/plant.py:289
msgid "Area transf. to Plant Ops."
msgstr "Area transf. a Ops. de planta"

#: bauble/plugins/plants/genus_editor.glade:78
#: bauble/plugins/plants/species_editor.glade:328
#: bauble/plugins/plants/species_editor.glade:471
msgid "Author"
msgstr "Autor/a"

#: bauble/plugins/plants/species_editor.glade:735
msgid "Awards"
msgstr "Premios"

#: bauble/plugins/garden/accession.py:408
#, fuzzy
msgid "Balled & burlapped plant"
msgstr "Planta con forma de bola y arpillera"

#: bauble/plugins/garden/accession.py:409
msgid "Bare root plant"
msgstr ""

#: bauble/plugins/picasa/gui.glade:7
msgid "Bauble - Picasa Settings"
msgstr "Configuración Bauble-Picasa"

#: bauble/prefs.py:215
msgid ""
"Bauble can't save your user preferences. \n"
"\n"
"Please check the file permissions of your config file:\n"
" %s"
msgstr ""
"Bauble no puede guardar sus preferencias. \n"
"\n"
"Compruebe los permisos del archivo de configuración:\n"
" %s"

#: bauble/ui.py:362
msgid "Bauble development website"
msgstr "Sitio web de desarrollo Bauble"

#: bauble/connmgr.py:203
msgid ""
"Bauble does not have permission to read the database file:\n"
"\n"
"%s"
msgstr ""
"Bauble no tiene permiso de lectura sobre el archivo de base de datos:\n"
"\n"
"%s"

#: bauble/connmgr.py:193
msgid ""
"Bauble does not have permission to read the directory:\n"
"\n"
"%s"
msgstr ""
"Bauble no tiene permiso de lectura sobre la carpeta:\n"
"\n"
"%s"

#: bauble/connmgr.py:208
msgid ""
"Bauble does not have permission to write to the database file:\n"
"\n"
"%s"
msgstr ""
"Bauble no tiene permiso de escritura sobre el archivo de base de datos:\n"
"\n"
"%s"

#: bauble/connmgr.py:198
msgid ""
"Bauble does not have permission to write to the directory:\n"
"\n"
"%s"
msgstr ""
"Bauble no tiene permiso de escritura sobre la carpeta:\n"
"\n"
"%s"

#: bauble/ui.py:368
msgid "Bauble forum"
msgstr "forum usuarios Bauble"

#: bauble/ui.py:365
msgid "Bauble wiki"
msgstr "la wiki de Bauble"

#: bauble/plugins/garden/source.py:160
msgid "Botanic Garden or Arboretum"
msgstr "Jardín Botánico o  Arboretum"

#: bauble/plugins/garden/prop_editor.glade:573
msgid "Bottom heat"
msgstr ""

#: bauble/plugins/garden/propagation.py:146
msgid "Bottom heat: %(temp)s%(unit)s"
msgstr ""

#: bauble/plugins/garden/plant.py:1128
msgid "Branch Mode"
msgstr ""

#: bauble/plugins/garden/plant.py:1131
msgid ""
"Branching from %(plant_code)s.  The quantity will be subtracted from "
"%(plant_code)s"
msgstr ""

#: bauble/connmgr.py:623 bauble/connmgr.py:704 bauble/connmgr.py:719
msgid "Browse..."
msgstr "Navegar..."

#: bauble/plugins/garden/accession.py:410
msgid "Bud cutting"
msgstr ""

#: bauble/plugins/garden/accession.py:411
msgid "Budded"
msgstr ""

#: bauble/plugins/garden/accession.py:412
msgid "Bulb"
msgstr "Bulbo"

#: bauble/plugins/garden/accession.py:432
msgid "Bulbil"
msgstr ""

#: bauble/plugins/imex/csv_.py:606
msgid ""
"CSVExporter: path does not exist.\n"
"%s"
msgstr ""
"CSVExporter: la ruta no existe.\n"
"%s"

#: bauble/plugins/report/__init__.py:165
msgid "Can't get accessions from a %s"
msgstr "No se pueden obtener adquisiciones de %s"

#: bauble/plugins/report/__init__.py:125
msgid "Can't get plants from a %s"
msgstr "No se pueden obtener plantas de %s"

#: bauble/plugins/report/__init__.py:207
msgid "Can't get species from a %s"
msgstr "No se pueden obtener especies de %s"

#: bauble/plugins/plants/species_editor.py:906
msgid "Cancel your changes"
msgstr "Cancelar los cambios"

#: bauble/plugins/garden/accession.py:806 bauble/plugins/garden/plant.py:625
#: bauble/plugins/plants/family.py:334 bauble/plugins/plants/genus.py:379
msgid "Cancel your changes."
msgstr "Cancelar los cambios."

#: bauble/pictures.glade:101 bauble/pictures.glade:336 bauble/notes.glade:57
#: bauble/notes.glade:346
msgid "Category"
msgstr "Categoría"

#: bauble/plugins/users/ui.glade:220
msgid "Change Password"
msgstr "Cambia la contraseña"

#: bauble/plugins/garden/plant.py:1226
msgid "Changes"
msgstr "Cambios"

#: bauble/plugins/abcd/__init__.py:301
msgid "Choose a file to export to..."
msgstr "Elija un archivo para exportar a..."

#: bauble/connmgr.py:664 bauble/editor.py:1393 bauble/editor.py:1400
#: bauble/plugins/imex/iojson.py:165 bauble/plugins/imex/iojson.py:257
msgid "Choose a file..."
msgstr "Elija un archivo…"

#: bauble/search.py:822
msgid "Choose a property..."
msgstr "Escoje una propiedad..."

#: bauble/search.py:971
msgid "Choose a search domain..."
msgstr "Escoja un dominio de busqueda..."

#: bauble/plugins/imex/csv_.py:569
msgid "Choose file(s) to import..."
msgstr "Elija el archivo(s) a importar ..."

#: bauble/plugins/garden/accession.py:413
msgid "Clump"
msgstr ""

#: bauble/plugins/garden/loc_editor.glade:228
msgid "Code"
msgstr "Código"

#: bauble/plugins/garden/accession.py:388
msgid "Collection"
msgstr "Colecta"

#: bauble/plugins/garden/acc_editor.glade:1531
msgid "Collection ID"
msgstr "ID de la Colecta"

#: bauble/plugins/garden/acc_editor.glade:1548
msgid "Collection Notes"
msgstr "Notas de la colección"

#: bauble/plugins/garden/source.py:256
msgid "Collection at %s"
msgstr "Colección de %s"

#: bauble/plugins/garden/acc_editor.glade:1515
msgid "Collector"
msgstr "Colector"

#: bauble/plugins/imex/csv_.py:702 bauble/plugins/imex/csv_.py:720
msgid "Comma Separated Value"
msgstr "Valor separado por coma"

#: bauble/connmgr.glade:194
msgid "Connection Details"
msgstr "Detalles de la conexión"

#: bauble/plugins/garden/institution.glade:120
msgid "Contact name"
msgstr "Nombre del contacto"

#: bauble/plugins/garden/prop_editor.glade:513
#: bauble/plugins/garden/prop_editor.glade:984
msgid "Container"
msgstr "Contenedor"

#: bauble/plugins/garden/propagation.py:150
#: bauble/plugins/garden/propagation.py:173
msgid "Container: %s"
msgstr "Contenidor: %s"

#: bauble/ui.py:354
msgid "Contents"
msgstr "Índice"

#: bauble/ui.py:664
msgid "Copyright © by its contributors."
msgstr ""

#: bauble/plugins/garden/accession.py:414
msgid "Corm"
msgstr ""

#: bauble/plugins/picasa/__init__.py:284
msgid "Could not authorize Google account: %s"
msgstr "No se pudo autorizar la cuenta de Google: %s"

#: bauble/ui.py:568
msgid ""
"Could not create a new database.\n"
"\n"
"%s"
msgstr ""
"No se pudo crear una nueva base de datos.\n"
"\n"
"%s"

#: bauble/plugins/tag/__init__.py:544
msgid "Could not create the tags menus"
msgstr "No se pudieron crear los menús de etiquetas"

#: bauble/plugins/garden/accession.py:221 bauble/plugins/garden/location.py:80
#: bauble/plugins/garden/plant.py:103 bauble/plugins/garden/source.py:105
#: bauble/plugins/plants/family.py:90 bauble/plugins/plants/genus.py:104
#: bauble/plugins/plants/species.py:92 bauble/plugins/tag/__init__.py:95
msgid ""
"Could not delete.\n"
"\n"
"%s"
msgstr ""
"No se puedo borrar.\n"
"\n"
"%s"

#: bauble/plugins/report/xsl/__init__.py:505
msgid ""
"Could not find the command \"%(exe)s\" to start the %(renderer_name)s "
"renderer."
msgstr ""
"No se pudo encontrar el programa \"%(exe)s\", que implementa el "
"%(renderer_name)s."

#: bauble/pluginmgr.py:552
msgid ""
"Could not import the %(module)s module.\n"
"\n"
"%(error)s"
msgstr ""
"No se ha podido importar el módulo %(module)s.\n"
"\n"
"%(error)s"

#: bauble/connmgr.py:253 bauble/ui.py:83
msgid "Could not load icon from %s"
msgstr "No se pudo cargar el icono de %s"

#: bauble/plugins/picasa/__init__.py:518
msgid "Could not login to PicasaWeb account."
msgstr "No se pudo identificar en la cuenta de PicasaWeb."

#: bauble/plugins/imex/csv_.py:291
msgid ""
"Could not match all filenames to table names.\n"
"\n"
"%s"
msgstr ""
"No se han podido asociar todos los normbres de archivos con los nombres de "
"las tablas.\n"
"\n"
"%s"

#: bauble/utils/desktop.py:287
msgid ""
"Could not open %(url)s\n"
"\n"
"Unknown desktop environment: %(desktop)s\n"
"\n"
msgstr ""
"No se pudo abrir %(url)s\n"
"\n"
"Entorno de escritorio desconocido: %(desktop)s\n"
"\n"

#: bauble/__init__.py:407
msgid ""
"Could not open connection.\n"
"\n"
"%s"
msgstr ""
"No se ha podido abrir la conexión.\n"
"\n"
"%s"

#: bauble/plugins/report/mako/__init__.py:119
#: bauble/plugins/report/xsl/__init__.py:598
msgid ""
"Could not open the report with the default program. You can open the file "
"manually at %s"
msgstr ""
"No se ha podido abrir el informe con el programa predeterminado. Puede "
"abrirlo manualmente en %s"

#: bauble/view.py:651
msgid "Couldn't find anything for search: \"%s\""
msgstr "No se pudo encontrar nada en la búsqueda \"%s\""

#: bauble/editor.py:235
msgid ""
"Couldn't set the tooltip on widget %(widget_name)s\n"
"\n"
"%(exception)s"
msgstr ""
"No se pudo establecer el consejo del elemento %(widget_name)s\n"
"\n"
"%(exception)s"

#: bauble/plugins/garden/prop_editor.glade:619
msgid "Cover"
msgstr "Carátula"

#: bauble/plugins/garden/propagation.py:156
msgid "Cover: %s"
msgstr ""

#: bauble/plugins/garden/propagation.py:177
msgid "Covered: %s"
msgstr ""

#: bauble/plugins/garden/plant.py:621
msgid "Create a new location."
msgstr "Crea una nueva ubicación."

#: bauble/plugins/garden/plant.py:623
msgid "Create a new propagation record for this plant."
msgstr ""

#: bauble/plugins/plants/species_model.py:166
msgid "Critically Endangered (CR)"
msgstr "Gravemente amenazada (CR)"

#: bauble/plugins/plants/species_editor.glade:357
msgid "Cultivar Group"
msgstr "Cultivar Grupo"

#: bauble/plugins/plants/species_editor.py:896
msgid "Cultivar group"
msgstr "Grupo cultivar"

#: bauble/plugins/garden/accession.py:386
msgid "Cultivated native"
msgstr "Cultivado nativo"

#: bauble/plugins/garden/prop_editor.glade:206
msgid "Cutting length"
msgstr "Longitud de corte"

#: bauble/plugins/garden/prop_editor.glade:335
msgid "Cutting type"
msgstr "Tipo de corte"

#: bauble/plugins/garden/propagation.py:122
msgid "Cutting type: %s"
msgstr ""

#: bauble/plugins/plants/species_model.py:171
msgid "Data Deficient (DD)"
msgstr "Faltan datos (DD)"

#: bauble/connmgr.py:592
msgid "Database: "
msgstr "Base de datos: "

#: bauble/pictures.glade:88 bauble/pictures.glade:424
#: bauble/plugins/garden/prop_editor.glade:71
#: bauble/plugins/garden/acc_editor.glade:1427
#: bauble/plugins/garden/acc_editor.glade:3103 bauble/notes.glade:124
#: bauble/notes.glade:334
msgid "Date"
msgstr "Fecha"

#: bauble/plugins/garden/acc_editor.glade:569
msgid "Date Accessioned"
msgstr "Fecha de accesión"

#: bauble/plugins/garden/prop_editor.glade:1253
msgid "Date Germinated"
msgstr "Fecha de germinación"

#: bauble/plugins/garden/acc_editor.glade:582
msgid "Date Received"
msgstr "Fecha de recepción"

#: bauble/view.py:174
msgid "Date created:"
msgstr "Fecha de creación:"

#: bauble/plugins/garden/plant_editor.glade:645
msgid "Date of Change"
msgstr "Fecha del Cambio"

#: bauble/plugins/garden/prop_editor.glade:1356
msgid "Date planted"
msgstr "Fecha plantado"

#: bauble/plugins/garden/propagation.py:189
msgid "Date planted: %s"
msgstr ""

#: bauble/plugins/garden/prop_editor.glade:1188
msgid "Date sown"
msgstr "Fecha de siembra"

#: bauble/plugins/garden/propagation.py:171
msgid "Date sown: %s"
msgstr ""

#: bauble/plugins/garden/prop_editor.glade:779
msgid "Dates"
msgstr "Fechas"

#: bauble/plugins/garden/plant.py:278 bauble/plugins/garden/plant.py:351
#: bauble/plugins/garden/plant.py:1205
msgid "Dead"
msgstr "Muerta"

#: bauble/plugins/garden/plant.py:286
msgid "Deleted, yr. dead. unknown"
msgstr ""

#: bauble/plugins/tag/tag.glade:85 bauble/plugins/garden/loc_editor.glade:171
#: bauble/plugins/garden/acc_editor.glade:2858
#: bauble/plugins/garden/location.py:489
msgid "Description"
msgstr "Descripción"

#: bauble/utils/__init__.py:538
msgid "Details"
msgstr "Detalles"

#: bauble/plugins/garden/plant.py:293
msgid "Did not germinate"
msgstr "No ha germinado"

#: bauble/plugins/garden/plant.py:279
msgid "Discarded"
msgstr ""

#: bauble/plugins/garden/plant.py:294
msgid "Discarded seedling in nursery"
msgstr "Plántula discardada en vivero"

#: bauble/plugins/garden/plant.py:280
msgid "Discarded, weedy"
msgstr ""

#: bauble/plugins/garden/plant.py:285
msgid "Distributed elsewhere"
msgstr ""

#: bauble/plugins/garden/accession.py:400
#: bauble/plugins/garden/accession.py:415
msgid "Division"
msgstr "División"

#: bauble/connmgr.py:419
msgid "Do you want to save %s?"
msgstr "Desea guardar %s?"

#: bauble/connmgr.py:427
msgid "Do you want to save your changes to %s ?"
msgstr "Desea guardar sus cambios en %s?"

#: bauble/connmgr.py:218
msgid "Do you want to save your changes?"
msgstr "¿Quiere guardar los cambios?"

#: bauble/search.py:665
msgid "Domain Properties"
msgstr "Propiedades del Dominio"

#: bauble/plugins/garden/propagation.py:229
msgid "Double"
msgstr "Doble"

#: bauble/plugins/garden/acc_editor.glade:2058
msgid "East"
msgstr "Este"

#: bauble/plugins/garden/source.py:690
msgid "East/West radio buttons in a confused state"
msgstr "Botones de radio Este/Oeste en un estado confuso"

#: bauble/plugins/garden/plant_editor.glade:436
msgid "Edit"
msgstr "Modificar"

#: bauble/plugins/garden/plant.py:622
msgid "Edit the selected location."
msgstr "Editar la ubicación seleccionada."

<<<<<<< HEAD
=======
#: ../doc/editing.rst:2
msgid "Editing and Inserting Data"
msgstr "Editar e Insertar información"

>>>>>>> 9a3b7113
#: bauble/plugins/picasa/gui.glade:29
#: bauble/plugins/garden/institution.glade:180
msgid "Email"
msgstr "Correo electrónico"

#: bauble/plugins/plants/species_model.py:167
msgid "Endangered (EN)"
msgstr "Amenazada (EN)"

#: bauble/connmgr.py:351
msgid "Enter a connection name"
msgstr "Introduzca un nombre de conexión"

#: bauble/plugins/report/__init__.py:392
msgid "Enter a name for the new formatter"
msgstr "Introduzca un nombre para el nuevo formateador"

#: bauble/plugins/tag/__init__.py:135
msgid "Enter a tag name"
msgstr "Escriba un nombre de etiqueta"

#: bauble/plugins/users/__init__.py:555
msgid "Enter a user name"
msgstr "Inserte el nombre de un usuario"

#: bauble/connmgr.py:482
msgid "Enter your password"
msgstr "Introduzca su contraseña"

#: bauble/btypes.py:54
msgid "Enum requires a list of values"
msgstr "Enum requiere una lista de valores"

#: bauble/plugins/plants/species_editor.glade:460
msgid "Epithet"
msgstr "Epíteto"

#: bauble/plugins/garden/accession.py:2175
#: bauble/plugins/garden/location.py:402 bauble/plugins/garden/plant.py:1065
#: bauble/plugins/garden/propagation.py:1069
#: bauble/plugins/garden/source.py:366 bauble/plugins/plants/family.py:614
#: bauble/plugins/plants/genus.py:746
#: bauble/plugins/plants/species_editor.py:1060
msgid ""
"Error committing changes.\n"
"\n"
"%s"
msgstr ""
"Error aplicando los cambios.\n"
"\n"
"%s"

#: bauble/plugins/imex/csv_.py:259
msgid ""
"Error connecting to database.\n"
"\n"
"%s"
msgstr ""
"Error al conectar con la base de datos.\n"
"\n"
"%s"

#: bauble/plugins/garden/plant.py:284
msgid "Error correction"
msgstr "Corrección de error"

#: bauble/plugins/report/xsl/__init__.py:590
msgid ""
"Error creating the PDF file. Please ensure that your PDF formatter is "
"properly installed."
msgstr ""
"Error al crear el archivo PDF. Por favor, asegúrese de que su formateador "
"PDF está correctamente instalado."

#: bauble/view.py:632
msgid "Error in search string at column %s"
msgstr "Error en la columna %s de la cadena de búsqueda"

#: bauble/plugins/imex/csv_.py:539
msgid "Error: Could not set the sequence for column: %s"
msgstr "Error: No se ha podido establecer la secuencia de la columna: %s"

#: bauble/pluginmgr.py:256
msgid ""
"Error: Couldn't initialize %(entry_name)s\n"
"\n"
"%(exception)s."
msgstr ""
"Error: No se ha podido iniciar %(entry_name)s\n"
"\n"
"%(exception)s."

#: bauble/plugins/garden/plant.py:344
msgid "Excellent"
msgstr "Excelente"

#: bauble/plugins/garden/source.py:158
msgid "Expedition"
msgstr "Expedición"

#: bauble/plugins/abcd/__init__.py:357 bauble/plugins/imex/csv_.py:719
#: bauble/plugins/imex/iojson.py:322 bauble/plugins/imex/xml.py:160
msgid "Export"
msgstr "Exportar"

#: bauble/plugins/imex/select_export.glade:8
msgid "Export To JSON"
msgstr "Exportar a JSON"

#: bauble/plugins/imex/csv_.py:626
msgid ""
"Export file <b>%(filename)s</b> for <b>%(table)s</b> table already exists.\n"
"\n"
"<i>Would you like to continue?</i>"
msgstr ""
"El archivo a exportar <b>%(filename)s</b> para la tabla <b>%(table)s</b> ya "
"existe.\n"
"\n"
"<i>Desea continuar?</i>"

#: bauble/search.py:976
msgid "Expressions"
msgstr "Expresiones"

#: bauble/plugins/plants/species_model.py:163
msgid "Extinct (EX)"
msgstr "Extinta (EX)"

#: bauble/plugins/plants/species_model.py:164
#, fuzzy
msgid "Extinct Wild (EW)"
msgstr "Extinta (EX)"

#: bauble/plugins/garden/plant.py:346
msgid "Fair"
msgstr "Regular"

#: bauble/plugins/plants/genus_editor.glade:112
#: bauble/plugins/plants/family_editor.glade:89
#: bauble/plugins/plants/family_editor.glade:230
#: bauble/plugins/plants/__init__.py:110
msgid "Family"
msgstr "Familia"

#: bauble/plugins/plants/family_editor.glade:6
msgid "Family Editor"
msgstr "Editor de familia"

#: bauble/plugins/plants/infoboxes.glade:7
msgid "Family Window"
msgstr ""

#: bauble/plugins/garden/institution.glade:237
msgid "Fax"
msgstr "Fax"

#: bauble/plugins/garden/plant.py:369
msgid "Female"
msgstr "Feminina"

#: bauble/connmgr.py:698
msgid "Filename: "
msgstr "Nombre de archivo: "

#: bauble/plugins/garden/prop_editor.glade:370
msgid "Flower buds"
msgstr ""

#: bauble/plugins/garden/propagation.py:136
msgid "Flower buds: %s"
msgstr ""

#: bauble/plugins/garden/plant.py:356
msgid "Flowering"
msgstr ""

#: bauble/plugins/report/__init__.py:386
msgid "Formatter Name"
msgstr "Nombre del formato"

#: bauble/plugins/report/__init__.py:632
msgid ""
"Formatting Error\n"
"\n"
"%(exception)s"
msgstr ""
"Error de formato\n"
"\n"
"%(exception)s"

#: bauble/plugins/garden/prop_editor.glade:692
msgid "Fungal"
msgstr "Hongos"

#: bauble/plugins/garden/propagation.py:141
msgid "Fungal soak: %s"
msgstr ""

#: bauble/plugins/garden/acc_editor.glade:1815
msgid "GPS Datum"
msgstr "Fecha GPS"

#: bauble/plugins/garden/accession.py:1316
msgid "Garden Propagation"
msgstr ""

#: bauble/plugins/garden/source.py:159
msgid "Gene Bank"
msgstr "Banco de Genes"

#: bauble/plugins/garden/plant_editor.glade:841
#: bauble/plugins/garden/acc_editor.glade:1110
#: bauble/plugins/plants/genus_editor.glade:284
#: bauble/plugins/garden/accession.py:2329
#: bauble/plugins/garden/location.py:466 bauble/plugins/garden/plant.py:1161
#: bauble/plugins/garden/source.py:890 bauble/plugins/plants/family.py:683
#: bauble/plugins/plants/genus.py:870 bauble/plugins/plants/species.py:317
#: bauble/plugins/plants/species.py:517
msgid "General"
msgstr "General"

#: bauble/plugins/plants/genus_editor.glade:145
#: bauble/plugins/plants/species_editor.glade:282
#: bauble/plugins/plants/__init__.py:111
#: bauble/plugins/plants/species_editor.py:892
msgid "Genus"
msgstr "Género"

#: bauble/plugins/plants/genus_editor.glade:6
msgid "Genus Editor"
msgstr "Editor de género"

#: bauble/plugins/plants/infoboxes.glade:237
msgid "Genus Window"
msgstr ""

#: bauble/plugins/garden/propagation.py:182
msgid "Germination date: %s"
msgstr "Fecha de germinación: %s"

#: bauble/plugins/garden/prop_editor.glade:1008
msgid "Germination media"
msgstr "Medio de germinación"

#: bauble/plugins/garden/propagation.py:186
msgid "Germination rate: %s%%"
msgstr "Tasa de germinación: %s%%"

#: bauble/plugins/garden/plant.py:295
msgid "Given away (specify person)"
msgstr ""

#: bauble/plugins/garden/plant.py:290
msgid "Given to Back 40 (FOGs)"
msgstr ""

#: bauble/plugins/garden/plant.py:288
msgid "Given to FOGs to sell"
msgstr ""

#: bauble/plugins/garden/plant.py:345
msgid "Good"
msgstr "Bueno/a"

#: bauble/plugins/garden/accession.py:416
msgid "Graft"
msgstr ""

#: bauble/plugins/users/ui.glade:233
msgid "Groups"
msgstr "Grupos"

#: bauble/plugins/plants/species_editor.glade:701
msgid "Habit"
msgstr "Hábito"

#: bauble/plugins/garden/acc_editor.glade:1849
msgid "Habitat description"
msgstr "Descripción del hábitat"

#: bauble/plugins/garden/prop_editor.glade:704
msgid "Hormone"
msgstr "Hormona"

#: bauble/plugins/garden/propagation.py:143
msgid "Hormone treatment: %s"
msgstr "Tratamiento hormonal: %s"

#: bauble/plugins/garden/source.py:164
msgid "Horticultural Association/Garden Club"
msgstr "Asociación Hortícolas / Club de Jardinería"

#: bauble/connmgr.py:598
msgid "Host: "
msgstr "Anfitrión: "

#: bauble/plugins/plants/species_editor.glade:211
msgid "Hybrid"
msgstr "Híbrido"

#: bauble/plugins/garden/acc_editor.glade:184
msgid "ID Qualifier"
msgstr "Calificador de ID"

#: bauble/view.py:156
msgid "ID:"
msgstr "ID:"

#: bauble/plugins/garden/accession.py:678
msgid "If the id_qual is aff. or cf. then id_qual_rank is required. %s "
msgstr "Si el id_qual es aff. o cf. entonces se requiere id_qual_rank. %s "

#: bauble/plugins/picasa/__init__.py:447
msgid "Images"
msgstr "Imagenes"

#: bauble/plugins/garden/plant.py:355
msgid "Immature"
msgstr "Inmadura"

#: bauble/plugins/imex/csv_.py:701 bauble/plugins/imex/iojson.py:302
msgid "Import"
msgstr "Importar"

#: bauble/plugins/garden/accession.py:395
msgid "Imported"
msgstr "Importada"

#: bauble/plugins/garden/accession.py:387
msgid "Impound"
msgstr "Incautación"

#: bauble/plugins/imex/csv_.py:326
msgid ""
"In order to import the files the following tables will need to be dropped:\n"
"\n"
"<b>%s</b>\n"
"\n"
"Would you like to continue?"
msgstr ""
"Para importar los archivos se tienen que eliminar las siguientes tablas:\n"
"\n"
"<b>%s</b>\n"
"\n"
"¿Quiere continuar?"

#: bauble/plugins/tag/__init__.py:507
msgid ""
"In order to tag an item you must first search for something and select one "
"of the results."
msgstr ""
"para poner una etiqueta a un objecto, primero es necesario hacer una "
"búsqueda y seleccionar algo entre los resultados."

#: bauble/plugins/garden/accession.py:399
msgid "In vitro"
msgstr "In vitro"

#: bauble/plugins/garden/accession.py:804
msgid "Indicates whether this accession record should be considered private."
msgstr "Indica si este registro de accesión debería considerarse privado."

#: bauble/plugins/garden/plant.py:349
msgid "Indistinguishable Mass"
msgstr ""

<<<<<<< HEAD
#: bauble/plugins/garden/source.py:167
msgid "Individual"
msgstr "Individual"
=======
#: ../doc/editing.rst:28
msgid ""
"If you enter a web address in a note then the link will show up in the Links "
"box when the item your are editing is selected in the search results."
msgstr ""

#: ../doc/installing.rst:13
msgid ""
"If you follow these installation steps, you will end with Bauble running "
"within a Python virtual environment, all Python dependencies installed "
"locally, non conflicting with any other Python program you may have on your "
"system."
msgstr ""

#: ../doc/started.rst:51
msgid ""
"If you have connected to a database that has not yet been initialized by "
"Bauble then you will get the following dialog\\:"
msgstr ""

#: ../doc/started.rst:19
msgid ""
"If you plan to associate pictures to plants, specify also the *pictures "
"root* folder. This is explained in further detail in the Plants section."
msgstr ""

#: ../doc/devdl.rst:7
msgid ""
"If you want a particular version of Bauble, we release and maintain versions "
"into branches. you should ``git checkout`` the branch corresponding to the "
"version of your choice. Branch names for Bauble versions are of the form "
"``bauble-x.y``, where x.y can be 1.0, for example. Our workflow is to commit "
"to the `master` development branch or to a `patch` branch and to include the "
"commits into a `release` branch when ready."
msgstr ""

#: ../doc/building.rst:11
msgid ""
"If you want to contribute to Bauble, you can do so in quite a few different "
"ways::"
msgstr ""

#: ../doc/installing.rst:205
msgid ""
"If you would like to generate and print PDF reports using Bauble's default "
"report generator then you will need to download and install `Apache FOP "
"<http://xmlgraphics.apache.org/fop/>`_. After extracting the FOP archive you "
"will need to include the directory you extracted to in your PATH."
msgstr ""

#: ../doc/installing.rst:59
msgid ""
"If you would like to use a `PostgreSQL <http://www.postgresql.org>`_ "
"database then activate the virtual environment and install psycopg2 with the "
"following commands::"
msgstr ""

#: ../doc/installing.rst:54
msgid ""
"If you would like to use the default `SQLite <http://sqlite.org/>`_ database "
"or you don't know what this means then you can skip this step. If you would "
"like to use a database backend other than the default SQLite backend then "
"you will also need to install a database connector."
msgstr ""

#: ../doc/index.rst:69
msgid ""
"If you're using Bauble, or if you feel like helping its development anyway, "
"please consider `donating <https://pledgie.com/campaigns/29188>`_"
msgstr ""

#: bauble/plugins/picasa/__init__.py:447
msgid "Images"
msgstr "Imagenes"

#: bauble/plugins/garden/plant.py:355
msgid "Immature"
msgstr "Inmadura"

#: bauble/plugins/imex/csv_.py:701 bauble/plugins/imex/iojson.py:302
msgid "Import"
msgstr "Importar"

#: bauble/plugins/garden/accession.py:395
msgid "Imported"
msgstr "Importada"

#: ../doc/imex.rst:2
msgid "Importing and Exporting Data"
msgstr ""

#: ../doc/imex.rst:16
msgid ""
"Importing files will most likely destroy any data you have in the database "
"so make sure you have backed up your data."
msgstr ""

#: ../doc/imex.rst:20
msgid "Importing from CSV"
msgstr ""

#: ../doc/imex.rst:46
msgid "Importing from JSON"
msgstr ""

#: bauble/plugins/garden/accession.py:387
msgid "Impound"
msgstr "Incautación"

#: ../doc/imex.rst:21
msgid ""
"In general it is best to only import CSV files into Bauble that were "
"previously exported from Bauble. It is possible to import any CSV file but "
"that is more advanced that this doc will cover."
msgstr ""

#: bauble/plugins/imex/csv_.py:326
msgid ""
"In order to import the files the following tables will need to be dropped:\n"
"\n"
"<b>%s</b>\n"
"\n"
"Would you like to continue?"
msgstr ""
"Para importar los archivos se tienen que eliminar las siguientes tablas:\n"
"\n"
"<b>%s</b>\n"
"\n"
"¿Quiere continuar?"

#: bauble/plugins/tag/__init__.py:507
msgid ""
"In order to tag an item you must first search for something and select one "
"of the results."
msgstr ""
"para poner una etiqueta a un objecto, primero es necesario hacer una "
"búsqueda y seleccionar algo entre los resultados."

#: bauble/plugins/garden/accession.py:399
msgid "In vitro"
msgstr "In vitro"

#: bauble/plugins/garden/accession.py:804
msgid "Indicates whether this accession record should be considered private."
msgstr "Indica si este registro de accesión debería considerarse privado."

#: bauble/plugins/garden/plant.py:349
msgid "Indistinguishable Mass"
msgstr ""

#: bauble/plugins/garden/source.py:167
msgid "Individual"
msgstr "Individual"

#: ../doc/installing.rst:2
msgid "Installation"
msgstr "Instalación"

#: ../doc/report.rst:53
msgid "Installing Apache FOP on Windows"
msgstr ""

#: ../doc/index.rst:21
msgid "Installing Bauble"
msgstr "Como instalar Bauble"

#: ../doc/building.rst:7
msgid ""
"Installing Bauble always includes downloading the sources, connected to the "
"github repository. This is so because in our eyes, every user is always "
"potentially also a developer."
msgstr ""

#: ../doc/peptalk.rst:108
msgid ""
"Installing Bauble on Windows is an easy and linear process, it will not take "
"longer than 10 minutes. Bauble was born on Linux and installing it on "
"ubuntu, fedora or debian is also rather simple. It has been recently "
"successfully tested on MacOSX 10.9."
msgstr ""

#: ../doc/installing.rst:23
msgid "Installing on Linux"
msgstr "Instalación en Linux"

#: ../doc/installing.rst:74
msgid "Installing on MacOSX"
msgstr ""

#: ../doc/installing.rst:119
msgid "Installing on Windows"
msgstr ""
>>>>>>> 9a3b7113

#: bauble/plugins/garden/institution.py:173
msgid "Institution"
msgstr "Institución"

#: bauble/plugins/garden/institution.glade:8
msgid "Institution Editor"
msgstr "Editor de intrucciones"

#: bauble/plugins/garden/institution.glade:34
msgid "Institution Name"
msgstr "Nombre de la institución"

#: bauble/plugins/garden/institution.glade:90
msgid "Institutional code"
msgstr "Código institucional"

#: bauble/plugins/garden/accession.py:380
#: bauble/plugins/garden/accession.py:390
msgid "Insufficient Data"
msgstr "Datos insuficientes"

#: bauble/plugins/garden/propagation.py:213
#: bauble/plugins/garden/propagation.py:218
msgid "Intact"
msgstr "Intacto"

#: bauble/plugins/garden/propagation.py:210
msgid "Internodal"
msgstr ""

#: bauble/plugins/imex/csv_.py:710
msgid ""
"It is possible that importing data into this database could destroy or "
"corrupt your existing data.\n"
"\n"
"<i>Would you like to continue?</i>"
msgstr ""
"Es posible que la importación de datos en esta base de datos podría destruir "
"o corromper sus datos existentes.\n"
"\n"
"<i>Desea continuar?</i>"

#: bauble/plugins/imex/iojson.py:303 bauble/plugins/imex/iojson.py:323
msgid "JSON"
msgstr "JSON"

#: bauble/plugins/plants/species_editor.glade:675
msgid "Label distribution"
msgstr "Distribución de etiquetas"

#: bauble/view.py:183
msgid "Last updated:"
msgstr "Última actualización:"

#: bauble/plugins/garden/acc_editor.glade:1914
msgid "Latitude"
msgstr "Latitud"

#: bauble/plugins/garden/accession.py:417
msgid "Layer"
msgstr ""

#: bauble/plugins/plants/species_model.py:170
msgid "Least Concern (LC)"
msgstr "Preocupación menor"

#: bauble/plugins/garden/prop_editor.glade:257
msgid "Leaves"
msgstr "Hojas"

#: bauble/plugins/garden/prop_editor.glade:283
msgid "Leaves reduced by"
msgstr "Hojas reducida por"

#: bauble/plugins/garden/propagation.py:131
msgid "Leaves: %s"
msgstr "Hojas: %s"

#: bauble/plugins/garden/propagation.py:125
msgid "Length: %(length)s%(unit)s"
msgstr "Largo: %(length)s%(unit)s"

#: bauble/plugins/garden/acc_editor.glade:3269
msgid "Level"
msgstr "Nivel"

#: bauble/view.py:335
msgid "Links"
msgstr "Enlaces"

#: bauble/plugins/garden/propagation.py:233
msgid "Liquid"
msgstr "Líquido"

#: bauble/plugins/garden/acc_editor.glade:1569
msgid "Locale"
msgstr ""

#: bauble/plugins/garden/plant_editor.glade:258
#: bauble/plugins/garden/prop_editor.glade:539
#: bauble/plugins/garden/prop_editor.glade:1032
#: bauble/plugins/garden/__init__.py:127
msgid "Location"
msgstr "Ubicación"

#: bauble/plugins/garden/acc_editor.glade:730
msgid "Location 1"
msgstr "Ubicación 1"

#: bauble/plugins/garden/acc_editor.glade:827
msgid "Location 2"
msgstr "Ubicación 2"

#: bauble/plugins/garden/propagation.py:154
#: bauble/plugins/garden/propagation.py:179
msgid "Location: %s"
msgstr "Ubicación: %s"

#: bauble/plugins/garden/acc_editor.glade:1924
msgid "Longitude"
msgstr "Longitud"

#: bauble/plugins/garden/plant.py:281
msgid "Lost, whereabouts unknown"
msgstr "Perdida, ubicación desconocida"

#: bauble/plugins/report/mako/__init__.py:79
msgid "Mako"
msgstr "Mako"

#: bauble/plugins/garden/plant.py:370
msgid "Male"
msgstr "Masculina"

#: bauble/search.py:590
msgid "MapperSearch.add_meta(): default_columns argument cannot be empty"
msgstr ""
"MapperSearch.add_meta(): el argumento default_columns no puede estar vacío"

#: bauble/search.py:587
msgid "MapperSearch.add_meta(): default_columns argument must be list"
msgstr "MapperSearch.add_meta(): el argumento default_columns debe ser listado"

#: bauble/plugins/garden/prop_editor.glade:475
msgid "Media/Compost"
msgstr ""

#: bauble/plugins/garden/propagation.py:152
#: bauble/plugins/garden/propagation.py:175
msgid "Media: %s"
msgstr ""

#: bauble/plugins/garden/plant_editor.glade:195
msgid "Memorial"
msgstr "Patrimonial"

#: bauble/plugins/garden/loc_editor.glade:290
msgid "Merge into:"
msgstr "Combinar con:"

#: bauble/plugins/imex/csv_.py:274
msgid ""
"More than one file given to import into table <b>%(table_name)s</b>: "
"%(file_name)s, (file_name2)s"
msgstr ""
"Más de un archivo dado para importar en la tabla <b>%(table_name)s</b>: "
"%(file_name)s, (file_name2)s"

#: bauble/plugins/garden/prop_editor.glade:1451
msgid "Moved from"
msgstr "Movido desde"

#: bauble/plugins/garden/source.py:165
msgid "Municipal department"
msgstr "Departamento municipal"

#: bauble/pictures.glade:76 bauble/plugins/tag/tag.glade:72
#: bauble/plugins/garden/loc_editor.glade:190
#: bauble/plugins/garden/acc_editor.glade:226
#: bauble/plugins/garden/acc_editor.glade:2941 bauble/notes.glade:323
#: bauble/prefs.py:320
msgid "Name"
msgstr "Nombre"

#: bauble/prefs.py:312
msgid "Names"
msgstr "Nombres"

#: bauble/plugins/garden/accession.py:394
msgid "National"
msgstr "Nacional"

#: bauble/plugins/plants/species_model.py:169
msgid "Near Threatened (NT)"
msgstr "Casi amenazado"

#: bauble/plugins/tag/tag.glade:199
msgid "New Tag"
msgstr "Etiqueta nueva"

#: bauble/plugins/garden/acc_editor.glade:3192
msgid "New taxon"
msgstr "Nuevo taxón"

#: bauble/plugins/garden/loc_editor.glade:105
#: bauble/plugins/plants/genus_editor.glade:403
#: bauble/plugins/plants/species_editor.glade:104
#: bauble/plugins/plants/family_editor.glade:343
msgid "Next"
msgstr "Siguiente"

#: bauble/plugins/garden/propagation.py:227
#: bauble/plugins/garden/propagation.py:235
msgid "No"
msgstr "No"

#: bauble/connmgr.py:236
msgid ""
"No Python database connectors installed.\n"
"Please consult the documentation for the prerequesites for installing Bauble."
msgstr ""
"No hay conectores instalados con la base de datos de Python.\n"
"Consulte la documentación de los prerrequisitos para instalar Bauble."

#: bauble/__init__.py:164
msgid "No command handler for %s"
msgstr "No hay manejador de comando para %s"

#: bauble/__init__.py:162
msgid "No default handler registered"
msgstr "Manejador por defecto no registrado"

#: bauble/plugins/report/__init__.py:511
msgid "No formatter plugins defined"
msgstr "Dispositivos de formateo no definidos"

#: bauble/plugins/report/__init__.py:545
msgid ""
"No formatters found. To create a new formatter click the \"New\" button."
msgstr ""
"Formateadores no encontrados. Para crear un nuevo formateador haga clic en "
"el botón \"Nuevo\"."

#: bauble/plugins/picasa/__init__.py:540
msgid "No images"
msgstr "No hay imagenes"

#: bauble/plugins/garden/propagation.py:209
msgid "Nodal"
msgstr ""

#: bauble/plugins/garden/propagation.py:215
#: bauble/plugins/garden/propagation.py:220
#: bauble/plugins/garden/propagation.py:224
msgid "None"
msgstr "Ninguno"

#: bauble/plugins/garden/acc_editor.glade:2020
msgid "North"
msgstr "Norte"

#: bauble/plugins/garden/source.py:680
msgid "North/South radio buttons in a confused state"
msgstr "Botones de radio Norte/Sur en un estado confuso"

#: bauble/plugins/plants/species_model.py:172
msgid "Not Evaluated (NE)"
msgstr "No Evaluado"

#: bauble/plugins/garden/plant.py:80
msgid ""
"Not enough plants to branch.  A plant should have at least a quantity of 2 "
"before it can be branched"
msgstr ""

#: bauble/plugins/garden/accession.py:377
msgid "Not of wild source"
msgstr "No de procedencia salvaje"

#: bauble/bauble.glade:278 bauble/plugins/garden/plant_editor.glade:916
#: bauble/plugins/garden/acc_editor.glade:2754
#: bauble/plugins/garden/acc_editor.glade:3139
#: bauble/plugins/plants/genus_editor.glade:305
#: bauble/plugins/plants/species_editor.glade:1107
#: bauble/plugins/plants/family_editor.glade:251
msgid "Notes"
msgstr "Notas"

#: bauble/plugins/tag/__init__.py:495
msgid "Nothing selected"
msgstr "No hay nada seleccionado"

#: bauble/plugins/garden/source.py:166
msgid "Nursery/Commercial"
msgstr "Vivero/Comercial"

#: bauble/plugins/garden/plant.py:357
msgid "Old Flowers"
msgstr ""

#: bauble/ui.py:359
msgid "Open the log-file"
msgstr "Abrir el archivo de diario técnico"

#: bauble/view.py:1165
msgid "Operation"
msgstr "Operación"

#: bauble/plugins/garden/plant.py:296 bauble/plugins/garden/plant.py:414
#: bauble/plugins/garden/propagation.py:51
#: bauble/plugins/garden/propagation.py:211
#: bauble/plugins/garden/source.py:168
msgid "Other"
msgstr "Otros"

#: bauble/plugins/picasa/gui.glade:53
msgid "Password"
msgstr "Contraseña"

#: bauble/connmgr.py:611
msgid "Password: "
msgstr "Contraseña: "

#: bauble/plugins/garden/prop_editor.glade:894
msgid "Percent rooted"
msgstr "Porcentage de enraizamiento"

#: bauble/plugins/picasa/__init__.py:610
msgid "Picasa"
msgstr "Picasa"

#: bauble/pictures_view.glade:10
msgid "Picture Viewer"
msgstr "Visualizador de imágenes"

#: bauble/plugins/garden/plant_editor.glade:939
#: bauble/plugins/plants/species_editor.glade:1130
msgid "Pictures"
msgstr "Fotos"

#: bauble/connmgr.py:617 bauble/connmgr.py:713
msgid "Pictures root: "
msgstr "Carpeta base para las fotos: "

#: bauble/plugins/garden/acc_editor.glade:2270
#: bauble/plugins/garden/__init__.py:126
#: bauble/plugins/garden/accession.py:418 bauble/plugins/garden/plant.py:410
msgid "Plant"
msgstr "Planta"

#: bauble/plugins/plants/species_editor.glade:7
msgid "Plant Species Editor"
msgstr "Editor de especies de plantas"

#: bauble/plugins/garden/plant_editor.glade:512
msgid "Plant code"
msgstr "Codigo de planta"

#: bauble/plugins/report/xsl/__init__.py:83
#: bauble/plugins/report/xsl/__init__.py:406
msgid "Plant/Clone"
msgstr "Planta/Clon"

#: bauble/connmgr.py:557
msgid "Please choose a name for this connection"
msgstr "Por favor, elija un nombre para esta conexión"

#: bauble/connmgr.py:560
msgid "Please choose a user name for this connection"
msgstr "Por favor, elija un nombre de usuario para esta conexión"

#: bauble/__init__.py:304
msgid "Please make sure that GTK_ROOT\\bin is in your PATH."
msgstr "Compruebe que GTK_ROOT\\bin esté en PATH."

#: bauble/plugins/garden/location.py:66
msgid "Please remove the plants from <b>%(location)s</b> before deleting it."
msgstr ""
"Por favor, quite las plantas de <b>%(location)s</b>  antes de borrarlas."

#: bauble/plugins/report/xsl/__init__.py:497
msgid "Please select a a renderer"
msgstr "Por favor, seleccione el motor de renderizado"

#: bauble/plugins/report/xsl/__init__.py:495
msgid "Please select a stylesheet."
msgstr "Seleccione una hoja de estilo."

#: bauble/plugins/report/mako/__init__.py:101
msgid "Please select a template."
msgstr "Por favor, seleccione una plantilla."

#: bauble/plugins/garden/plant.py:347
msgid "Poor"
msgstr "Malo/a"

#: bauble/plugins/garden/propagation.py:234
msgid "Powder"
msgstr "Polvo"

#: bauble/plugins/garden/prop_editor.glade:1095
msgid "Pretreatment"
msgstr "Pretratamiento"

#: bauble/plugins/garden/propagation.py:166
msgid "Pretreatment: %s"
msgstr ""

#: bauble/plugins/garden/acc_editor.glade:3230
msgid "Previous taxon"
msgstr "Taxón anterior"

#: bauble/plugins/garden/acc_editor.glade:957
msgid "Private"
msgstr "Privado"

#: bauble/plugins/garden/prop_editor.glade:38
msgid "Progagation Type"
msgstr "Tipo de Propagación"

#: bauble/plugins/garden/prop_editor.glade:8
msgid "Propagation Editor"
msgstr "Editor de propagación"

#: bauble/plugins/garden/plant_editor.glade:893
#: bauble/plugins/garden/plant.py:1318
msgid "Propagations"
msgstr "Propagaciones"

#: bauble/plugins/garden/accession.py:378
msgid "Propagule of cultivated (wild) plant"
msgstr "Propagación de planta (selvaje) cultivada"

#: bauble/view.py:150
msgid "Properties"
msgstr "Propiedades"

#: bauble/search.py:659
msgid "Property"
msgstr "Propiedad"

#: bauble/plugins/garden/acc_editor.glade:1024
msgid "Provenance"
msgstr "Procedencia"

#: bauble/plugins/garden/accession.py:419
msgid "Pseudobulb"
msgstr ""

#: bauble/plugins/garden/accession.py:379
msgid "Purchase or gift"
msgstr "Compra o regalo"

#: bauble/plugins/plants/family_editor.glade:33
msgid "Qualifier"
msgstr "Calificador"

#: bauble/plugins/garden/acc_editor.glade:263
msgid "Qualifier Rank"
msgstr "Calificador de rango"

#: bauble/plugins/garden/plant_editor.glade:297
#: bauble/plugins/garden/acc_editor.glade:430
msgid "Quantity"
msgstr "Cantidad"

#: bauble/search.py:953
msgid "Query Builder"
msgstr "Constructor interrogaciones"

#: bauble/plugins/garden/plant.py:348
msgid "Questionable"
msgstr "Cuestionable"

#: bauble/plugins/plants/species_editor.glade:453
msgid "Rank"
msgstr "Rango"

#: bauble/plugins/users/ui.glade:165
msgid "Read"
msgstr ""

#: bauble/plugins/garden/plant_editor.glade:634
msgid "Reason"
msgstr ""

#: bauble/plugins/garden/acc_editor.glade:3305
msgid "Reference"
msgstr "Referencia"

#: bauble/plugins/garden/acc_editor.glade:1622
msgid "Region"
msgstr "Región"

#: bauble/plugins/plants/species_model.py:165
msgid "Regionally Extinct (RE)"
msgstr "Localmente extinta (RE)"

#: bauble/plugins/garden/propagation.py:214
#: bauble/plugins/garden/propagation.py:219
#: bauble/plugins/garden/propagation.py:223
msgid "Removed"
msgstr ""

#: bauble/plugins/report/__init__.py:592
msgid "Report"
msgstr "Informe"

#: bauble/ui.py:356
msgid "Report a bug"
msgstr "Informar de un problema"

#: bauble/plugins/garden/accession.py:389
msgid "Rescue"
msgstr "Rescate"

#: bauble/plugins/garden/source.py:161
msgid "Research/Field Station"
msgstr "Investigación / Estación de Campo"

#: bauble/view.py:661
msgid "Retrieving %s search results..."
msgstr "Obteniendo %s resultados..."

#: bauble/plugins/garden/accession.py:421
msgid "Rhizome"
msgstr "Rizoma"

#: bauble/plugins/garden/plant.py:362
msgid "Ripe"
msgstr ""

#: bauble/plugins/garden/accession.py:423
msgid "Root"
msgstr "Raíz"

#: bauble/plugins/garden/accession.py:422
msgid "Root cutting"
msgstr ""

#: bauble/plugins/garden/accession.py:434
msgid "Root sucker"
msgstr ""

#: bauble/plugins/garden/accession.py:420
msgid "Rooted cutting"
msgstr ""

#: bauble/plugins/garden/propagation.py:159
msgid "Rooted: %s%%"
msgstr ""

#: bauble/db.py:45
msgid ""
"SQLAlchemy not installed. Please install SQLAlchemy from http://www."
"sqlalchemy.org"
msgstr ""
"SQLAlchemy no está instalado. Instale SQLAlchemy desde http://www.sqlalchemy."
"org"

#: bauble/plugins/imex/xml.py:89
msgid "Save all data in one file"
msgstr "Salve todos los datos en un archivo"

#: bauble/plugins/plants/species_editor.py:907
msgid "Save your changes"
msgstr "Guardar los cambios"

#: bauble/plugins/plants/family.py:336
msgid "Save your changes changes and add a genus to this family."
msgstr "Guarde los cambios los  y añade un género a esta familia."

#: bauble/plugins/garden/accession.py:808
msgid "Save your changes changes and add a plant to this accession."
msgstr "Guardar las motificas y añadir otra planta a este accesión."

#: bauble/plugins/plants/genus.py:381
msgid "Save your changes changes and add a species to this genus."
msgstr "Guarde los cambios y añade una especie de este género."

#: bauble/plugins/plants/species_editor.py:908
msgid "Save your changes changes and add an accession to this species"
msgstr "Guarde los cambios y añade una adhesión a esta especie"

#: bauble/plugins/garden/accession.py:810
msgid "Save your changes changes and add another accession."
msgstr "Guardar las modificas y añadir otra accesión."

#: bauble/plugins/plants/family.py:338
msgid "Save your changes changes and add another family."
msgstr "Guarde los cambios y agregue otra familia."

#: bauble/plugins/plants/genus.py:383
msgid "Save your changes changes and add another genus."
msgstr "Guarde los cambios y añade otro género."

#: bauble/plugins/garden/plant.py:627
msgid "Save your changes changes and add another plant."
msgstr "Guardar los cambios y añadir otra planta."

#: bauble/plugins/plants/species_editor.py:910
msgid "Save your changes changes and add another species "
msgstr "Guarde los cambios y añade otra especie "

#: bauble/plugins/garden/accession.py:807 bauble/plugins/garden/plant.py:626
#: bauble/plugins/plants/family.py:335 bauble/plugins/plants/genus.py:380
msgid "Save your changes."
msgstr "Guardar los cambios."

#: bauble/plugins/garden/accession.py:424
msgid "Scion"
msgstr ""

#: bauble/utils/web.py:36 bauble/utils/web.py:53
msgid "Search"
msgstr "Buscar"

#: bauble/utils/web.py:145
msgid "Search BGCI"
msgstr "Buscar en BGCI"

#: bauble/utils/web.py:145
msgid "Search Botanic Gardens Conservation International"
msgstr ""
"Buscar en la BGCI (Asociación Internacional de Jardines Botánicos para la "
"Conservación)"

#: bauble/search.py:647 bauble/search.py:965
msgid "Search Domain"
msgstr "Busqueda por Dominio"

#: bauble/utils/web.py:84
msgid "Search GBIF"
msgstr "Buscar en GBIF"

#: bauble/utils/web.py:75
msgid "Search Google"
msgstr "Buscar en Google"

#: bauble/utils/web.py:159
msgid "Search IPNI"
msgstr "Buscar en IPNI"

#: bauble/utils/web.py:132
msgid "Search ITIS"
msgstr "Buscar en ITIS"

#: bauble/utils/web.py:170
msgid "Search NPGS/GRIN"
msgstr "Buscar NPGS/GRIN"

#: bauble/utils/web.py:171
msgid "Search National Plant Germplasm System"
msgstr "Buscar Planta del Sistema Nacional de Germoplasma"

#: bauble/utils/web.py:95
msgid "Search TPL"
msgstr "Buscar en TPL"

#: bauble/utils/web.py:95
msgid "Search The Plant List online database"
msgstr "Buscar en la base de dato TPL"

#: bauble/utils/web.py:106
#, fuzzy
msgid "Search Tropicos"
msgstr "Busqueda por Dominio"

#: bauble/utils/web.py:106
#, fuzzy
msgid "Search Tropicos (MissouriBG) online database"
msgstr "Buscar en la base de dato TPL"

#: bauble/editor.py:260 bauble/plugins/report/__init__.py:602
#: bauble/plugins/report/__init__.py:607
msgid "Search for something first."
msgstr "Realice primero una busqueda."

#: bauble/utils/web.py:84
msgid "Search the Global Biodiversity Information Facility"
msgstr ""
"Buscar en la GBIF (Infraestructura Mundial de Información en Biodiversidad)"

#: bauble/utils/web.py:132
msgid "Search the Intergrated Taxonomic Information System"
msgstr "Buscar en el ITIS (Sistema Integrado de Información Taxonómica)"

#: bauble/utils/web.py:159
msgid "Search the International Plant Names Index"
msgstr "Buscar en el IPNI (Indice Internacional de Nombres de las Plantas)"

#: bauble/utils/web.py:116
msgid "Search the Wikipedia"
msgstr "Buscar en la Wikipedia"

#: bauble/plugins/garden/accession.py:401
#: bauble/plugins/garden/accession.py:426
#: bauble/plugins/garden/propagation.py:49
msgid "Seed"
msgstr "Semilla"

#: bauble/plugins/garden/plant.py:411
msgid "Seed/Spore"
msgstr "Semilla/Espora"

#: bauble/plugins/garden/accession.py:425
msgid "Seedling"
msgstr "Plántula"

#: bauble/plugins/garden/acc_editor.glade:1598
msgid "Select a Region"
msgstr "Seleccione una Región"

#: bauble/plugins/imex/csv_.py:595 bauble/plugins/imex/xml.py:85
msgid "Select a directory"
msgstr "Seleccione un directorio"

#: bauble/plugins/report/xsl/__init__.py:352
msgid "Select a file..."
msgstr "Selecciona un archivo..."

#: bauble/plugins/garden/acc_editor.glade:1206
msgid "Select a source"
msgstr "Seleccione una fuente"

#: bauble/plugins/report/xsl/__init__.py:360
msgid "Select a stylesheet"
msgstr "Seleccione una hoja de estilo"

#: bauble/plugins/picasa/__init__.py:410 bauble/plugins/picasa/__init__.py:611
msgid "Settings"
msgstr "Preferencias"

#: bauble/utils/__init__.py:1141
msgid "Show details"
msgstr "Mostrar detalles"

#: bauble/plugins/users/ui.glade:121
msgid "Show only Bauble users"
msgstr "Mostrar solo usuarios Bauble"

#: bauble/plugins/garden/propagation.py:228
msgid "Singled"
msgstr "Síngola"

#: bauble/plugins/garden/propagation.py:230
msgid "Slice"
msgstr ""

#: bauble/plugins/abcd/__init__.py:190
msgid ""
"Some or all of the information about your institution or business is not "
"complete. Please make sure that the Name, Technical Contact, Email, Contact "
"and Institution Code fields are filled in."
msgstr ""
"Parte de la información acerca de su institución o trabajo no esta completa. "
"Por favor asegúrese que el Nombre, Contacto Técnico, Correo Electrónico, "
"Código de Contacto e Institución estén rellenados."

#: bauble/plugins/garden/acc_editor.glade:1130
#: bauble/plugins/garden/acc_editor.glade:2365
#: bauble/plugins/garden/accession.py:2430
msgid "Source"
msgstr "Origen"

#: bauble/plugins/garden/acc_editor.glade:2794
msgid "Source Details"
msgstr ""

#: bauble/plugins/garden/acc_editor.glade:1240
msgid "Source's code"
msgstr "Código del origen"

#: bauble/plugins/garden/acc_editor.glade:2003
msgid "South"
msgstr "Sur"

#: bauble/plugins/plants/species_editor.glade:243
#: bauble/plugins/plants/__init__.py:112
#: bauble/plugins/report/xsl/__init__.py:85
#: bauble/plugins/report/xsl/__init__.py:406
msgid "Species"
msgstr "Especie"

#: bauble/plugins/plants/infoboxes.glade:459
msgid "Species Window"
msgstr ""

#: bauble/plugins/plants/species_editor.py:894
msgid "Species author"
msgstr "Autor de la especie"

#: bauble/plugins/plants/species_editor.py:898
msgid "Species distribution"
msgstr "Distribución de la especie"

#: bauble/plugins/plants/species_editor.py:893
msgid "Species epithet"
msgstr "Nombre específico"

#: bauble/plugins/plants/species_editor.py:895
msgid "Species hybrid flag"
msgstr "Indicador de híbrido de especie"

#: bauble/plugins/plants/species_editor.glade:542
msgid "Species name"
msgstr "Nombre de la especie"

#: bauble/plugins/plants/species_editor.glade:390
#: bauble/plugins/plants/species_editor.py:897
msgid "Species qualifier"
msgstr "Diferenciador de especie"

#: bauble/plugins/plants/species_editor.py:900
msgid "Species synonyms"
msgstr "Sinónimos de la especie"

#: bauble/plugins/garden/accession.py:427
msgid "Spore"
msgstr "Espora"

#: bauble/plugins/garden/accession.py:428
msgid "Sporeling"
msgstr ""

#: bauble/plugins/garden/source.py:162
msgid "Staff member"
msgstr "Miembro del personal"

#: bauble/plugins/garden/plant.py:282
msgid "Stolen"
msgstr "Robada"

#: bauble/plugins/garden/plant.py:292
msgid "Summer Kill"
msgstr "Víctima del verano"

<<<<<<< HEAD
=======
#: ../doc/index.rst:65
msgid "Supporting Bauble"
msgstr "Apoyar el proyecto Bauble"

>>>>>>> 9a3b7113
#: bauble/plugins/plants/family.py:788 bauble/plugins/plants/genus.py:966
#: bauble/plugins/plants/genus.py:985 bauble/plugins/plants/species.py:249
#: bauble/plugins/plants/species.py:271
msgid "Synonyms"
msgstr "Sinónimos"

#: bauble/view.py:1166
msgid "Table"
msgstr "Tabela"

#: bauble/plugins/tag/__init__.py:524
msgid "Tag Selection"
msgstr "Selección de etiqueta"

#: bauble/plugins/tag/tag.glade:150 bauble/plugins/tag/__init__.py:552
msgid "Tags"
msgstr "Etiquetas"

#: bauble/plugins/garden/institution.glade:150
msgid "Technical contact"
msgstr "Contacto técnico"

#: bauble/plugins/garden/institution.glade:224
msgid "Telephone"
msgstr "Teléfono"

#: bauble/pluginmgr.py:244
msgid ""
"The %(plugin_name)s plugin is listed in the registry but isn't wasn't found "
"in the plugin directory"
msgstr ""
"El complemento %(plugin_name)s esta listado en el registro pero no fue "
"encontrado en el directorio de complementos"

#: bauble/plugins/imex/csv_.py:380
msgid ""
"The <b>%s</b> table already exists in the database and may contain some "
"data. If a row the import file has the same id as a row in the database then "
"the file will not import correctly.\n"
"\n"
"<i>Would you like to drop the table in the database first. You will lose the "
"data in your database if you do this?</i>"
msgstr ""
"En la base de datos ya hay una tabla <b>%s</b>, que podría contener dados. "
"Si una fila del archivo importado tuviera el mismo identificador que una "
"fila de la base de datos, la importación no se realizaría correctamente.\n"
"\n"
"<i>¿Quiere borrar la tabla de la base de datos antes? Si lo hace, perderá "
"los datos que haya en la base de datos.</i>"

#: bauble/plugins/abcd/__init__.py:375
msgid "The <i>lxml</i> package is required for the ABCD plugin"
msgstr "Se requiere el paquete <i>lxml</i> para el complemento ABCD"

#: bauble/plugins/abcd/__init__.py:351
msgid ""
"The ABCD file was created but failed to validate correctly against the ABCD "
"standard."
msgstr "El archivo ABCD fue creato pero no respecta el estándar ABCD."

#: bauble/plugins/garden/accession.py:781
msgid ""
"The ID Qualifier\n"
"\n"
"Possible values: %s"
msgstr ""
"El diferenciador del identificador\n"
"\n"
"Valores posibles: %s"

#: bauble/plugins/users/__init__.py:487
msgid "The Users editor is only valid on a PostgreSQL database"
msgstr ""
"El editor de usuarios solo funciona en combinación con una base de datos "
"PostgreSQL"

#: bauble/plugins/garden/accession.py:780
msgid "The accession ID must be a unique code"
msgstr "El identificador de adquisición no puede estar repetido"

#: bauble/plugins/garden/plant.py:613
msgid ""
"The accession must be selected from the list of completions.  To add an "
"accession use the Accession editor."
msgstr ""
"La accesión hay que escogerla en la lista da competamiento automático. para "
"añadir una accesión utilice el editor de accesiones."

#: bauble/plugins/garden/accession.py:790
msgid "The amount of plant material at the time it was accessioned."
msgstr "La cantidad de material vegetal al momento de la accessión."

#: bauble/plugins/plants/species_editor.py:905
msgid "The awards this species have been given"
msgstr "Los premios a esta especie se han dado"

#: bauble/db.py:374
msgid ""
"The database you have connected to does not have a timestamp for when it was "
"created. This usually means that there was a problem when you created the "
"database or the database you connected to wasn't created with Bauble."
msgstr ""
"Se ha conectado a una base de datos que no tiene una marca de tiempo de "
"creación. Esto suele deberse a que ocurrió un problema durante la creación "
"de la base de datos o a que no fue creada con Bauble."

#: bauble/db.py:367
msgid ""
"The database you have connected to does not have the bauble meta table.  "
"This usually means that the database is either corrupt or it was created "
"with an old version of Bauble"
msgstr ""
"Se ha conectado a una base de datos que no tiene la metatabla de Bauble. "
"Esto suele deberse a que la base de datos está dañada o a que se creó con "
"una versión antigua de Bauble"

#: bauble/db.py:363
msgid "The database you have connected to is empty."
msgstr "Se ha conectado a una base de datos vacía."

#: bauble/plugins/garden/accession.py:786
msgid "The date this species was accessioned."
msgstr "La fecha de adquisición de esta especie."

#: bauble/plugins/garden/accession.py:787
msgid "The date this species was received."
msgstr "La fecha en que esta especie fue recibida."

#: bauble/plugins/plants/species_editor.py:901
msgid ""
"The distribution string that will be used on the label.  If this entry is "
"blank then the species distribution will be used"
msgstr ""
"La cadena de distribución que se utilizará en la etiqueta. Si esta entrada "
"está vacía, la distribución de las especies se utilizarán"

#: bauble/plugins/garden/institution.py:97
msgid "The email address of the institution."
msgstr "Dirección de correo electrónico de la institución."

#: bauble/plugins/garden/institution.py:94
msgid ""
"The email address or phone number of the person to contact for technical "
"information related to the institution."
msgstr ""
"Dirección de correo electrónico o número de teléfono de la persona de "
"contacto para información técnica relacionada con la institución."

#: bauble/plugins/plants/genus.py:475
msgid ""
"The family <b>%(synonym)s</b> is a synonym of <b>%(family)s</b>.\n"
"\n"
"Would you like to choose <b>%(family)s</b> instead?"
msgstr ""
"La familia <b>%(synonym)s</b> es sinónimo de <b>%(family)s</b>.\n"
"\n"
"¿Te gustaría elegir <b>%(family)s</b> en su lugar?"

#: bauble/plugins/plants/family.py:77
msgid ""
"The family <i>%(family)s</i> has %(num_genera)s genera.  Are you sure you "
"want to remove it?"
msgstr ""
"La familia <i>%(family)s</i> está asociada a %(num_genera)s generos.  Es "
"cierto que quieres borrarla?"

#: bauble/plugins/plants/genus.py:371
msgid "The family name"
msgstr "El nombre de la familia"

#: bauble/plugins/plants/family.py:326
msgid "The family name."
msgstr "Nombre de la familia."

#: bauble/plugins/plants/family.py:327
msgid ""
"The family qualifier helps to remove ambiguities that might be associated "
"with this family name."
msgstr ""
"El calificador de la familia ayuda a eliminar las ambigüedades que podrían "
"estar asociados con este apellido."

#: bauble/plugins/garden/institution.py:99
msgid "The fax number of the institution."
msgstr "Número de fax de la institución."

#: bauble/pluginmgr.py:213
msgid ""
"The following plugins are in the registry but could not be loaded:\n"
"\n"
"%(plugins)s"
msgstr ""
"Los siguientes complementos se encuentran en el registro pero no se pudieron "
"cargar:\n"
"\n"
"%(plugins)s"

#: bauble/pluginmgr.py:194
msgid ""
"The following plugins were not found in the plugin registry:\n"
"\n"
"<b>%s</b>\n"
"\n"
"<i>Would you like to install them now?</i>"
msgstr ""
"Los siguientes complementos no fueron encontrados en el registro de "
"complementos:\n"
"\n"
"<b>%s</b>\n"
"\n"
"<i>¿Le gustaría instalarlos ahora?</i>"

#: bauble/plugins/garden/institution.py:87
msgid "The full name of the institution."
msgstr "Nombre completo de la institución."

#: bauble/plugins/plants/species_editor.py:139
msgid ""
"The genus <b>%(synonym)s</b> is a synonym of <b>%(genus)s</b>.\n"
"\n"
"Would you like to choose <b>%(genus)s</b> instead?"
msgstr ""
"el género <b>%(synonym)s</b> es sinónimo de <b>%(genus)s</b>.\n"
"\n"
"¿Te gustaría elegir <b>%(genus)s</b> en su lugar?"

#: bauble/plugins/plants/genus.py:91
msgid ""
"The genus <i>%(genus)s</i> has %(num_species)s species.  Are you sure you "
"want to remove it?"
msgstr ""
"El genero <i>%(genus)s</i> está asociado a %(num_species)s especies.  Es "
"cierto que quieres borrarlo?"

#: bauble/plugins/plants/genus.py:372
msgid "The genus name"
msgstr "El nombre del genero"

#: bauble/plugins/plants/species_editor.py:904
msgid "The habit of this species"
msgstr "El hábito de esta especie"

#: bauble/plugins/garden/accession.py:792
#: bauble/plugins/garden/accession.py:794
msgid "The intended location for plant material being accessioned."
msgstr "La ubicación prevista para el material vegetal de la accesión."

#: bauble/plugins/garden/institution.py:90
msgid "The intitution code should be unique among all institions."
msgstr "El código de institución debe ser único entre todos institutos."

#: bauble/plugins/garden/plant.py:616
msgid "The location of the plant in your collection."
msgstr "Lugar de la planta en su colección."

#: bauble/plugins/garden/institution.py:100
msgid "The mailing address of the institition."
msgstr "Dirección postal de la institition."

#: bauble/plugins/garden/institution.py:92
msgid ""
"The name of the person to contact for information related to the institution."
msgstr ""
"Nombre de la persona de contacto para la información relacionada con la "
"institución."

#: bauble/plugins/garden/accession.py:262
msgid ""
"The name of the plant determined by taxonomist engaged in systematic "
"revision of the group."
msgstr ""
"El nombe de la planta, determinado por un taxonomista ocupado en una "
"revisión sistemática del grupo."

#: bauble/plugins/garden/accession.py:259
msgid ""
"The name of the record determined by a taxonomist or by other competent "
"persons using herbarium and/or library and/or  documented living material."
msgstr ""
"El nombre del registro, determinado por un taxonomista u otra persona "
"competente, utilizando un herbario y/o biblioteca y/o material vivo "
"documentado."

#: bauble/plugins/garden/accession.py:257
msgid ""
"The name of the record determined by comparison with other named plants."
msgstr "El nombre del registro, determinado comparando con otras plantas."

#: bauble/plugins/garden/accession.py:256
msgid "The name of the record has not been checked by any authority."
msgstr "El nombre del registro no ha sido averiguado por ninguna autoridad."

#: bauble/plugins/plants/genus.py:373
msgid "The name or abbreviation of the author that published this genus"
msgstr "El nombre o la abreviatura del autor que publicó este género"

#: bauble/plugins/garden/location.py:192
msgid "The name that you will use later to refer to this location."
msgstr "Nombre que utilizará más tarde para referirse a este lugar."

#: bauble/plugins/garden/accession.py:797
msgid ""
"The origin or source of this accession.\n"
"\n"
"Possible values: %s"
msgstr ""
"El origen o la fuente de esta adquisición. \n"
"\n"
"Posibles valores: %s"

#: bauble/plugins/garden/accession.py:784
msgid "The part of the taxon name that the id qualifier refers to."
msgstr ""
"La parte del nombre del taxón a que el calificativo de identificación se "
"refiere."

#: bauble/plugins/users/__init__.py:632
msgid "The password for user <b>%s</b> has not been changed."
msgstr "La contraseña del usuario <b>%s</b> no ha sido cambiada."

#: bauble/plugins/users/__init__.py:638
msgid ""
"The passwords do not match.  The password for user <b>%s</b> has not been "
"changed."
msgstr ""
"Las contraseñas no son iguales. La contraseña del usuario <b>%s</b> no ha "
"sido cambiada."

#: bauble/plugins/garden/plant.py:609
msgid ""
"The plant code must be a unique code for the accession.  You may also use "
"ranges like 1,2,7 or 1-3 to create multiple plants."
msgstr ""
"El código de planta tiene que ser único en la accesión. también puedes "
"utilizar valores múltiplos, como 1,2,7 ó 1-3 para insertar más plantas a la "
"vez."

#: bauble/pluginmgr.py:229
msgid ""
"The plugins contain a dependency loop. This can happen if two plugins "
"directly or indirectly rely on each other"
msgstr ""
"El complemento contiene un bucle de dependencias. Esto puede pasar si dos "
"complementos dependen directa o indirectamente uno de otro"

#: bauble/pluginmgr.py:313
msgid ""
"The plugins contain a dependency loop. This can happend if two plugins "
"directly or indirectly rely on each other"
msgstr ""
"Los complementos contienen un bucle de dependencia. Esto puede suceder si "
"dos complementos directa o indirectamente  dependen uno de otro"

#: bauble/plugins/garden/accession.py:264
msgid ""
"The record is part of type gathering or propagated from type material by "
"asexual methods."
msgstr ""

#: bauble/plugins/garden/accession.py:1747
msgid ""
"The species <b>%(synonym)s</b> is a synonym of <b>%(species)s</b>.\n"
"\n"
"Would you like to choose <b>%(species)s</b> instead?"
msgstr ""
"La especie <b>%(synonym)s</b> es un sinónimo de <b>%(species)s</b>.\n"
"\n"
"Prefieres seleccionar <b>%(species)s</b>?"

#: bauble/plugins/plants/species.py:79
msgid ""
"The species <i>%(species)s</i> has %(num_accessions)s accessions.  Are you "
"sure you want remove it?"
msgstr ""
"La especie <i>%(species)s</i> está asociada a %(num_accessions)s "
"accessiones.  Es cierto que quieres borrarla?"

#: bauble/plugins/garden/accession.py:777
msgid ""
"The species must be selected from the list of completions. To add a species "
"use the Species editor."
msgstr ""
"La especie debe seleccionarse de la lista de sugerencias. Para añadir una "
"especie use el editor de especies."

#: bauble/plugins/garden/institution.py:88
msgid "The standard abbreviation of the institution."
msgstr "Abreviatura de la institución."

#: bauble/plugins/garden/institution.py:98
msgid "The telephone number of the institution."
msgstr "Número de teléfono de la institución."

#: bauble/plugins/garden/accession.py:788
msgid "The type of the accessioned material."
msgstr "El tipo del material accessionado."

#: bauble/plugins/garden/plant.py:618
msgid ""
"The type of the plant material.\n"
"\n"
"Possible values: %s"
msgstr ""
"Tipo del material de planta\n"
"Valores posibles: %s"

#: bauble/plugins/garden/accession.py:800
msgid ""
"The wild status is used to clarify the provenance.\n"
"\n"
"Possible values: %s"
msgstr ""
"El estado salvaje se utiliza para aclarar la procedencia.\n"
"\n"
"Valores posibles: %s"

#: bauble/plugins/report/xsl/__init__.py:542
msgid ""
"There are no accessions in the search results.  Please try another search."
msgstr "No se encontró ninguna adquisición. Inténtelo con otra búsqueda."

#: bauble/plugins/report/xsl/__init__.py:521
msgid "There are no plants in the search results.  Please try another search."
msgstr "No se encontró ninguna planta. Inténtelo con otra búsqueda."

#: bauble/plugins/report/xsl/__init__.py:533
msgid "There are no species in the search results.  Please try another search."
msgstr "No se encontró ninguna especie. Inténtelo con otra búsqueda."

#: bauble/plugins/plants/species_editor.py:281
msgid ""
"This binomial name is already in your collection, as %s.\n"
"\n"
"Are you sure you want to insert it again?"
msgstr ""

#: bauble/view.py:656
msgid ""
"This query returned %s results.  It may take a long time to get all the "
"data. Are you sure you want to continue?"
msgstr ""
"Esta consulta tiene %s resultados. Puede que se tarde mucho en obtener todos "
"los datos. ¿Quiere continuar?"

#: bauble/plugins/plants/species_editor.py:727
msgid ""
"This species has vernacular names but none of them are selected as the "
"default. The first vernacular name in the list has been automatically "
"selected."
msgstr ""

#: bauble/db.py:38
msgid ""
"This version of Bauble requires SQLAlchemy 0.6 or greater. You are using "
"version %s. Please download and install a newer version of SQLAlchemy from "
"http://www.sqlalchemy.org or contact your system administrator."
msgstr ""
"Esta versión de Bauble requiere SQLAlchemy 0.6 o superior. Usted está "
"utilizando la versión %s. Por favor descargue e instale un versión mas nueva "
"de SQLAlchemy desde http://www.sqlalchemy.org o pongase en contacto con su "
"administrador de sistemas."

#: bauble/view.py:1165
msgid "Timestamp"
msgstr "Sello de tiempo"

#: bauble/plugins/garden/prop_editor.glade:358
msgid "Tip"
msgstr "Punta"

#: bauble/plugins/garden/propagation.py:129
msgid "Tip: %s"
msgstr ""

#: bauble/plugins/garden/plant.py:413
msgid "Tissue Culture"
msgstr ""

#: bauble/utils/__init__.py:688
msgid "Today's date"
msgstr "Fecha de hoy"

#: bauble/plugins/garden/plant.py:291
msgid "Transfered to Totem Field"
msgstr ""

#: bauble/plugins/garden/plant.py:287
msgid "Transferred to another acc.no."
msgstr "Transferida a otro número de accesión"

#: bauble/plugins/garden/accession.py:429
msgid "Tuber"
msgstr "Tubérculo"

#: bauble/plugins/garden/acc_editor.glade:2893
msgid "Type"
msgstr "Tipo"

#: bauble/plugins/garden/acc_editor.glade:416
msgid "Type of material"
msgstr "Tipo del material"

#: bauble/connmgr.glade:158 bauble/view.py:165
msgid "Type:"
msgstr "Tipo:"

#: bauble/plugins/garden/plant.py:350
msgid "Unable to Locate"
msgstr ""

#: bauble/plugins/garden/source.py:163
msgid "University Department"
msgstr "Departamento de la Universidad"

#: bauble/plugins/garden/accession.py:381
#: bauble/plugins/garden/accession.py:391
#: bauble/plugins/garden/accession.py:396
#: bauble/plugins/garden/accession.py:402
#: bauble/plugins/garden/accession.py:430 bauble/plugins/garden/source.py:169
msgid "Unknown"
msgstr "Desconocido"

#: bauble/plugins/imex/csv_.py:250
msgid "Unknown Error."
msgstr "Error desconocido."

#: bauble/plugins/garden/accession.py:2180
#: bauble/plugins/garden/location.py:408 bauble/plugins/garden/plant.py:1070
#: bauble/plugins/garden/propagation.py:1075
#: bauble/plugins/garden/source.py:371 bauble/plugins/plants/family.py:619
#: bauble/plugins/plants/genus.py:751
#: bauble/plugins/plants/species_editor.py:1066
msgid ""
"Unknown error when committing changes. See the details for more "
"information.\n"
"\n"
"%s"
msgstr ""
"Error desconocido al consumar los cambios. Mira los detalles para más "
"información\n"
"%s"

#: bauble/search.py:348
msgid "Unknown search domain: %s"
msgstr "Dominio de búsqueda desconocido: %s"

#: bauble/plugins/garden/plant.py:361
msgid "Unripe"
msgstr ""

#: bauble/plugins/garden/accession.py:431
#: bauble/plugins/garden/propagation.py:50
msgid "Unrooted cutting"
msgstr "Corte sin raíces"

#: bauble/connmgr.py:690
msgid "Use default locations"
msgstr ""

#: bauble/pictures.glade:307 bauble/notes.glade:33 bauble/view.py:1166
msgid "User"
msgstr "Usuario"

#: bauble/connmgr.py:605
msgid "User: "
msgstr "Usuario: "

#: bauble/plugins/users/__init__.py:510 bauble/plugins/users/__init__.py:724
msgid "Users"
msgstr "Usuarios"

<<<<<<< HEAD
=======
#: ../doc/index.rst:30
msgid "Using Bauble"
msgstr "Como utilizar Bauble"

#: ../doc/imex.rst:55
msgid ""
"Using the Bauble json interchange format, you can import data which you have "
"exported from a different Bauble installation."
msgstr ""

#: ../doc/report.rst:5
msgid "Using the Mako Report Formatter"
msgstr ""

#: ../doc/report.rst:39
msgid "Using the XSL Report Formatter"
msgstr ""

>>>>>>> 9a3b7113
#: bauble/prefs.py:312 bauble/view.py:1166
msgid "Values"
msgstr "Valores"

#: bauble/plugins/garden/plant.py:412
msgid "Vegetative Part"
msgstr "Parte vegetativa"

#: bauble/plugins/garden/accession.py:433
msgid "Vegetative spreading"
msgstr "Propagación vegetativa"

#: bauble/plugins/garden/acc_editor.glade:2443
#: bauble/plugins/garden/accession.py:2524
msgid "Verifications"
msgstr "Verificaciones"

#: bauble/plugins/garden/acc_editor.glade:3156
msgid "Verifier"
msgstr "Verificador"

#: bauble/plugins/plants/species.py:216
msgid "Vernacular Names"
msgstr "Nmbres vernáculos"

#: bauble/plugins/plants/species_editor.py:899
msgid "Vernacular names"
msgstr "Nombres vernáculos"

#: bauble/prefs.py:320
msgid "Version"
msgstr "Versión"

#: bauble/plugins/garden/acc_editor.glade:2721
#: bauble/plugins/garden/accession.py:2540
#, fuzzy
msgid "Vouchers"
msgstr "Vouchers"

#: bauble/plugins/plants/species_model.py:168
#, fuzzy
msgid "Vulnerable (VU)"
msgstr "Vulnerable (VU)"

#: bauble/plugins/garden/acc_editor.glade:2038
msgid "West"
msgstr "Oeste"

#: bauble/plugins/garden/accession.py:376
msgid "Wild"
msgstr "Salvaje"

#: bauble/plugins/garden/accession.py:384
msgid "Wild native"
msgstr "Salvaje nativo"

#: bauble/plugins/garden/accession.py:385
msgid "Wild non-native"
msgstr "Salvaje non nativo"

#: bauble/plugins/garden/acc_editor.glade:1036
msgid "Wild status"
msgstr "Si es Salvaje"

#: bauble/plugins/garden/plant.py:283
msgid "Winter kill"
msgstr "Víctima del invierno"

#: bauble/ui.py:685
msgid "Would you like the cancel the current tasks?"
msgstr "¿Quiere cancelar las tareas actuales?"

#: bauble/__init__.py:435
msgid ""
"Would you like to create a new Bauble database at the current connection?\n"
"\n"
"<i>Warning: If there is already a database at this connection any existing "
"data will be destroyed!</i>"
msgstr ""
"¿Quiere crear una base de datos Bauble nueva en esta conexión?\n"
"\n"
"<i>Advertencia: Si ya hay una base de datos en esta conexión se destruirán "
"todos los datos existentes.</i>"

#: bauble/plugins/garden/prop_editor.glade:384
msgid "Wounded"
msgstr "Herido"

#: bauble/plugins/garden/propagation.py:139
msgid "Wounded: %s"
msgstr ""

#: bauble/plugins/users/ui.glade:177
msgid "Write"
msgstr "Escribir"

#: bauble/plugins/imex/xml.py:161
msgid "XML"
msgstr "XML"

#: bauble/plugins/report/xsl/__init__.py:466
msgid "XSL"
msgstr "XSL"

#: bauble/plugins/imex/iojson.py:211
msgid ""
"You are exporting %(nplants)s objects to JSON format.  Exporting this many "
"objects may take several minutes.  \n"
"\n"
"<i>Would you like to continue?</i>"
msgstr ""
"Estás al punto de exportar %(nplants)s en formato JSON. esto puede tomar "
"varios minutos.\n"
"\n"
"<i>por favor confirmar que se quiere seguir</i>"

#: bauble/plugins/abcd/__init__.py:317
msgid ""
"You are exporting %(nplants)s plants to ABCD format.  Exporting this many "
"plants may take several minutes.  \n"
"\n"
"<i>Would you like to continue?</i>"
msgstr ""
"Estás al punto de exportar %(nplants)s plantas en formato ABCD. Esta acción "
"puede tomar muchos minutos.\n"
"\n"
"<i>Por favor confirmar que se quiere seguir</i>"

#: bauble/db.py:382
msgid ""
"You are using Bauble version %(version)s while the database you have "
"connected to was created with version %(db_version)s\n"
"\n"
"Some things might not work as or some of your data may become unexpectedly "
"corrupted."
msgstr ""
"Está usando Bauble versión %(version)s, pero se ha conectado a una base de "
"datos creada con la versión %(db_version)s\n"
"\n"
"Puede que algunas cosas no funcionen o que algunos de los datos se dañen sin "
"previo aviso."

#: bauble/plugins/users/__init__.py:495
msgid "You do not have privileges to change other user privileges"
msgstr "Tú no tienes privilegios para cambiar los privilegios de otro usuario"

#: bauble/connmgr.py:126
msgid ""
"You don't have any connections in your connection list.\n"
"Close this message and click on \"Add\" to create a new connection."
msgstr ""
"No hay ninguna conexión en la lista de conexiones.\n"
"Cierre este mensaje y presione «Añadir» para crear una conexión nueva."

#: bauble/btypes.py:56
msgid ""
"You have configured empty_to_none=True but None is not in the values lists"
msgstr ""
"Ha configurado empty_to_none=True pero None no esta en la lista de valores"

#: bauble/connmgr.py:143
msgid ""
"You have to choose or create a new connection before you can connect to the "
"database."
msgstr ""
"Debe elegir una conexión o crear una conexión nueva antes de conectarse a la "
"base de datos."

#: bauble/plugins/plants/genus.py:788
msgid ""
"You must first add or import at least one Family into the database before "
"you can add plants."
msgstr ""
"Antes de añadir plantas a la base de datos debe añadir o importar al menos "
"una familia."

#: bauble/plugins/plants/species_editor.py:1123
msgid ""
"You must first add or import at least one genus into the database before you "
"can add species."
msgstr ""

#: bauble/plugins/garden/accession.py:2214
msgid ""
"You must first add or import at least one species into the database before "
"you can add accessions."
msgstr ""
"Antes de añadir adquisiciones a la base de datos debe añadir o importar al "
"menos una especie."

#: bauble/plugins/plants/species.py:114
msgid "_Add accession"
msgstr "_Añada adhesión"

#: bauble/plugins/plants/family.py:100
msgid "_Add genus"
msgstr "_Añadir género"

#: bauble/plugins/garden/accession.py:231 bauble/plugins/garden/location.py:87
#: bauble/plugins/garden/source.py:76
msgid "_Add plants"
msgstr "_Añadir plantas"

#: bauble/plugins/plants/genus.py:114
msgid "_Add species"
msgstr "_Añadir Especies"

#: bauble/plugins/garden/plant.py:115
msgid "_Branch"
msgstr ""

#: bauble/ui.py:346
msgid "_Copy"
msgstr "_Copiar"

#: bauble/ui.py:344
msgid "_Cut"
msgstr "Cor_tar"

#: bauble/plugins/garden/accession.py:233 bauble/plugins/garden/location.py:89
#: bauble/plugins/garden/plant.py:118 bauble/plugins/garden/source.py:79
#: bauble/plugins/garden/source.py:117 bauble/plugins/plants/family.py:103
#: bauble/plugins/plants/genus.py:117 bauble/plugins/plants/species.py:117
#: bauble/plugins/tag/__init__.py:108
msgid "_Delete"
msgstr "_Eliminar"

#: bauble/plugins/garden/accession.py:229 bauble/plugins/garden/location.py:85
#: bauble/plugins/garden/plant.py:112 bauble/plugins/garden/source.py:72
#: bauble/plugins/garden/source.py:113 bauble/plugins/plants/family.py:98
#: bauble/plugins/plants/genus.py:112 bauble/plugins/plants/species.py:111
#: bauble/plugins/tag/__init__.py:106 bauble/ui.py:343
msgid "_Edit"
msgstr "_Editar"

#: bauble/ui.py:336
msgid "_File"
msgstr "_Archivo"

#: bauble/ui.py:352
msgid "_Help"
msgstr "Ay_uda"

#: bauble/ui.py:350
msgid "_Insert"
msgstr "_Insertar"

#: bauble/ui.py:339
msgid "_Open"
msgstr ""

#: bauble/ui.py:348
msgid "_Paste"
msgstr "_Pegar"

#: bauble/ui.py:341
msgid "_Quit"
msgstr "_Salir"

#: bauble/ui.py:351
msgid "_Tools"
msgstr "_Herramientas"

#: bauble/plugins/garden/source.py:668
msgid "_parse_lat_lon() -- incorrect format: %s"
msgstr "_parse_lat_lon() -- formato incorrecto: %s"

#: bauble/plugins/imex/select_export.glade:119
msgid "accessions"
msgstr "accesiones"

#: bauble/plugins/imex/select_export.glade:204
msgid "all referred to objects"
msgstr "todos los objectos referidos"

#: bauble/plugins/imex/select_export.glade:221
msgid "also objects referring to selection"
msgstr "otros objetos que se refieren a la selección"

<<<<<<< HEAD
=======
#: ../doc/peptalk.rst:57
msgid "annotate your info"
msgstr ""

#: ../doc/building.rst:37
msgid ""
"assign the issue to yourself, this way you are informing the world that you "
"have the intention to work at it. someone might react with hints."
msgstr ""

#: ../doc/installing.rst:4
msgid ""
"bauble.classic is a cross-platform program and it will run on unix machines "
"like Linux and MacOSX, as well as on Windows."
msgstr ""
"bauble.classic es un programa independiente de la plataforma software pues "
"puede funcionar en sistemas unix como Linux y MacOSX así como en Windows."

>>>>>>> 9a3b7113
#: bauble/plugins/garden/plant.py:931
msgid "branch_mode requires a model"
msgstr ""

#: bauble/plugins/garden/accession.py:1287
msgid "by %(verifier)s"
msgstr "por %(verifier)s"

#: bauble/plugins/garden/plant.py:933
msgid "cannot branch a new plant"
msgstr ""

#: bauble/plugins/garden/propagation.py:242
msgid "cm"
msgstr "cm"

#: bauble/plugins/imex/select_export.glade:442
msgid "create if not in database"
msgstr ""

#: bauble/plugins/plants/species_model.py:61
#, fuzzy
msgid "cv."
msgstr "cv."

#: bauble/plugins/plants/species_model.py:186
msgid "endemic"
msgstr "endémica"

#: bauble/plugins/imex/select_export.glade:169
msgid "export based on:"
msgstr "El experto se ha basado en:"

#: bauble/plugins/imex/select_export.glade:268
msgid "export includes:"
msgstr "la exportación incluye:"

#: bauble/plugins/imex/csv_.py:651
msgid "exporting %(table)s table to %(filename)s"
msgstr "exportando la tabla %(table)s a %(filename)s"

#: bauble/plugins/plants/species_model.py:59
msgid "f."
msgstr "f."

#: bauble/plugins/garden/plant_infobox.glade:6
msgid "general_window"
msgstr "ventana_general"

#: bauble/ui.py:243
msgid "history size must be greater than zero and less than the history size"
msgstr ""
"El tamaño de la historia debe ser mayor que cero y menor que el tamaño de la "
"historia"

#: bauble/ui.py:660
msgid "http://bauble.wikidot.com"
msgstr "http://github.com/Bauble/bauble.classic/wiki"

<<<<<<< HEAD
=======
#: ../doc/installing.rst:249
msgid "http://code.google.com/p/gdata-python-client/downloads/list"
msgstr ""

#: ../doc/installing.rst:173
msgid "http://initd.org/psycopg/docs/install.html"
msgstr ""

#: ../doc/installing.rst:148
msgid "http://www.python.org"
msgstr ""

#: ../doc/installing.rst:139
msgid "https://git-scm.com/download/win"
msgstr ""

#: ../doc/building.rst:15
msgid ""
"if you have an idea of what you miss in the software but can't quite "
"formalize it into separate issues, you could consider hiring a professional. "
"this is the best way to make sure that something happens quickly on Bauble. "
"do make sure the developer opens issues and publishes their contribution on "
"github."
msgstr ""

#: ../doc/installing.rst:18
msgid ""
"if you later choose to remove Bauble, you simply remove the virtual "
"environment, which is a directory, with all of its content."
msgstr ""
"si por qualquier razón quisiera usted borrar Bauble, lo único que tiene que "
"hacer es borrar el entorno virtual, que es una carpeta, con todo su "
"contenido."

>>>>>>> 9a3b7113
#: bauble/plugins/imex/csv_.py:356
msgid "importing %(table)s table from %(filename)s"
msgstr "importando la tabla %(table)s desde %(filename)s"

#: bauble/plugins/garden/propagation.py:243
msgid "in"
msgstr "púlgadas"

#: bauble/plugins/plants/species_model.py:186
msgid "indigenous"
msgstr "indígena"

#: bauble/plugins/imex/select_export.glade:559
msgid "input:"
msgstr ""

#: bauble/plugins/plants/species_model.py:186
msgid "introduced"
msgstr "introducida"

#: bauble/plugins/garden/propagation.py:241
msgid "mm"
msgstr "mm"

#: bauble/plugins/garden/accession.py:2242
msgid "model must have both latitude and longitude or neither"
msgstr "el modelo debe tener tanto la latitud como la longitud o ninguno"

#: bauble/plugins/plants/species_model.py:186
msgid "native"
msgstr "nativa"

#: bauble/__init__.py:259
#, fuzzy
msgid ""
"new remote version available.\n"
"\n"
"remote version: %(1)s,\n"
"running version: %(2)s.\n"
"\n"
"Cancel to stop and upgrade;\n"
"OK to continue."
msgstr ""
"hay una nueva versión en github.\n"
"Cancelar para parar y actualizar; o Continuar."

#: bauble/utils/__init__.py:140 bauble/utils/__init__.py:153
msgid "no widget named \"%(widget_name)s\" in glade file"
msgstr ""

#: bauble/editor.py:875
msgid "no widget with name %s"
msgstr "ningún artilugio con el nombre %s"

#: bauble/utils/web.py:116
msgid "open the wikipedia page about this species"
msgstr "abrir la página wikipedia para esta especie"

#: bauble/plugins/imex/select_export.glade:338
msgid "output:"
msgstr ""

#: bauble/db.py:464 bauble/editor.py:1383
msgid "picture file %s not found."
msgstr "archivo de la foto %s no se encuentra."

#: bauble/plugins/imex/select_export.glade:137
msgid "plants"
msgstr "plantas"

#: bauble/plugins/garden/location.py:280
msgid "please confirm merging %(1)s into %(2)s"
msgstr "confirme el juntar la locación %(1)s en la %(2)s"

#: bauble/plugins/imex/select_export.glade:246
msgid "private objects"
msgstr ""

#: bauble/plugins/imex/select_export.glade:84
msgid "selection"
msgstr "selección"

#: bauble/plugins/plants/species_model.py:60
msgid "subf."
msgstr "subfamilia"

#: bauble/plugins/plants/species_model.py:56
msgid "subsp."
msgstr "subsp."

#: bauble/plugins/plants/species_model.py:58
msgid "subvar"
msgstr "Sub - Variedad"

#: bauble/plugins/imex/select_export.glade:101
msgid "taxa"
msgstr "taxones"

#: bauble/plugins/garden/prop_editor.glade:1475
msgid "to"
msgstr "a"

#: bauble/plugins/imex/select_export.glade:459
msgid "update existing objects"
msgstr ""

#: bauble/plugins/plants/species_model.py:57
msgid "var."
msgstr "Variedad"

#: bauble/plugins/garden/accession.py:1285
msgid "verified as %(species)s "
msgstr "verificado como %(species)s "

#: bauble/plugins/garden/propagation.py:238
msgid "°C"
msgstr "°C"

#: bauble/plugins/garden/propagation.py:237
msgid "°F"
msgstr "°F"

#~ msgid "%"
#~ msgstr "%"

#~ msgid "%(widget_name)s not in glade file"
#~ msgstr "%(widget_name)s no está en el archivo glade"

#~ msgid "%s"
#~ msgstr "%s"

# dc6a160ba3674fa28d5e00b1d90f8bb2
#~ msgid ""
#~ "(optional) download and install a database connector other than "
#~ "``sqlite3``."
#~ msgstr ""
#~ "(opcional) descargar e instalar un conector de base de datos además que "
#~ "``sqlite3``."

#~ msgid "*"
#~ msgstr "*"

#~ msgid "*\t"
#~ msgstr "*\t"

#~ msgid ""
#~ "** Could not open the default log file.\n"
#~ "Press OK key to continue.\n"
#~ "\n"
#~ "%s"
#~ msgstr ""
#~ "** No se pudo abrir el archivo de registro predeterminado\n"
#~ "Presione Aceptar para continuar\n"
#~ "\n"
#~ "%s"

# 3eb1223770b4470a85fdaae41c82a5cd
#~ msgid ""
#~ "*Synonyms* allow you to add other families that are synonyms with the "
#~ "family you are currently editing.  To add a new synonyms type in a family "
#~ "name in the entry.  You must select a family name from the list of "
#~ "completions.  Once you have selcted a family name that you want to add as "
#~ "a synonym click on the Add button next to the synonym list and it will "
#~ "add the selected synonym to the list.  To remove a synonym select the "
#~ "synonym from the list and click on the Remove button."
#~ msgstr ""
#~ "*Sinónimos\" permite añadir familias que sean sinónimo de la familia que "
#~ "estás editando. Para añadir un nuevo sinónimo, escribe el nombre de la "
#~ "familia en el campo. Es necesario seleccionar un nombre de la lista. "
#~ "Cuando se haya seleccionado el nombre de la familia que es un sinónimo, "
#~ "presionar *añadir*."

# 2535173d08a24d2ca0c0bc764a0f851d
#~ msgid ""
#~ "*Synonyms* allow you to add other genera that are synonyms with the genus "
#~ "you are currently editing.  To add a new synonyms type in a genus name in "
#~ "the entry.  You must select a genus name from the list of completions.  "
#~ "Once you have selcted a genus name that you want to add as a synonym "
#~ "click on the Add button next to the synonym list and it will add the "
#~ "selected synonym to the list.  To remove a synonym select the synonym "
#~ "from the list and click on the Remove button."
#~ msgstr ""
#~ "*Sinónimos* le permite añadir otros géneros que son sinónimos con el "
#~ "género que esté editand. Para agregar un nuevo sinónimo escriba un nombre "
#~ "de género. Debe seleccionar un género de la lista. Una vez haya "
#~ "seleccionado el nombre del género que desee agregar, pulse sobre el botón "
#~ "Añadir que se encuentra junto a la lista de sinónimos y se agregará a la "
#~ "lista el sinónimo seleccionado. Para quitar un sinónimo, selecciónelo de "
#~ "la lista y pulse el botón Borrar."

#~ msgid "+/-"
#~ msgstr "+/-"

#~ msgid "..."
#~ msgstr "..."

# 2cf563d38ea24222b215dd1db31879d9
#~ msgid ":mod:`bauble.connmgr`"
#~ msgstr ":mod:`bauble.connmgr`"

# f349195042d243819cfec5ac2d145384
#~ msgid ":mod:`bauble.db`"
#~ msgstr ":mod:`bauble.db`"

# 0210fc00a2c64ae481ab317ec2eedbda
#~ msgid ":mod:`bauble.editor`"
#~ msgstr ":mod:`bauble.editor`"

# 784728f6c7344ad28ad5f98ef725f467
#~ msgid ":mod:`bauble.i18n`"
#~ msgstr ":mod:`bauble.i18n`"

# d6421c02ed6b4bf5a0542b76ad9b5ffe
#~ msgid ":mod:`bauble.meta`"
#~ msgstr ":mod:`bauble.meta`"

# 552b15d688844c9a918063d779b4903d
#, fuzzy
#~ msgid ":mod:`bauble.paths`"
#~ msgstr ":mod:`bauble.paths`"

# da958d47042e4c5cb61aa58018f2d1fb
#, fuzzy
#~ msgid ":mod:`bauble.pluginmgr`"
#~ msgstr ":mod:`bauble.pluginmgr`"

# 4558aa3c13364a63863e13c5910ea393
#, fuzzy
#~ msgid ":mod:`bauble.plugins.abcd`"
#~ msgstr ":mod:`bauble.plugins.abcd`"

# 218235df8fa145549cd1099893b0b54b
#, fuzzy
#~ msgid ":mod:`bauble.plugins.garden`"
#~ msgstr ":mod:`bauble.plugins.garden`"

# afe8638be6ce4aa7918cfb707d6ef3c5
#, fuzzy
#~ msgid ":mod:`bauble.plugins.imex`"
#~ msgstr ":mod:`bauble.plugins.imex`"

# 28e3e041bbf2461fac45d0e5bdcedc3b
#, fuzzy
#~ msgid ":mod:`bauble.plugins.plants`"
#~ msgstr ":mod:`bauble.plugins.plants`"

# 36621ac1c3df4686a6e76946b089ca57
#, fuzzy
#~ msgid ":mod:`bauble.plugins.report.mako`"
#~ msgstr ":mod:`bauble.plugins.report.mako`"

# 3389d61a1a2f41409fde0bdd478d0bd3
#, fuzzy
#~ msgid ":mod:`bauble.plugins.report.xsl`"
#~ msgstr ":mod:`bauble.plugins.report.xsl`"

# d4bec512244a490f8541abd20493ea1d
#, fuzzy
#~ msgid ":mod:`bauble.plugins.report`"
#~ msgstr ":mod:`bauble.plugins.report`"

# 6e992a98968a41b58402330478140d46
#, fuzzy
#~ msgid ":mod:`bauble.plugins.tag`"
#~ msgstr ":mod:`bauble.plugins.tag`"

# 37d5ec438a464c35b7bfa4e76e9a47d2
#, fuzzy
#~ msgid ":mod:`bauble.prefs`"
#~ msgstr ":mod:`bauble.prefs`"

# 47ad5904eec24ff0ad70058737bdb8f8
#, fuzzy
#~ msgid ":mod:`bauble.search`"
#~ msgstr ":mod:`bauble.search`"

# 110bc4bedad04490b426dc96e91af046
#, fuzzy
#~ msgid ":mod:`bauble.task`"
#~ msgstr ":mod:`bauble.task`"

# 76e3da95f2bf42458c8b0c5b71dd46bc
#, fuzzy
#~ msgid ":mod:`bauble.types`"
#~ msgstr ":mod:`bauble.types`"

# 6df84a964e77437c8955517ab0005678
#, fuzzy
#~ msgid ":mod:`bauble.ui`"
#~ msgstr ":mod:`bauble.ui`"

# cf8b1386f77b4528a2df994ccfe4ab89
#, fuzzy
#~ msgid ":mod:`bauble.utils`"
#~ msgstr ":mod:`bauble.utils`"

# 9eca5661fa5e4978a514e2fac4dbab88
#, fuzzy
#~ msgid ":mod:`bauble.view`"
#~ msgstr ":mod:`bauble.view`"

# 69c055a1b22b4d3dbe894f243f9de54b
#, fuzzy
#~ msgid ":mod:`bauble`"
#~ msgstr ":mod:`bauble`"

# 468a3a32ab744f5d98f5d0c3e7005185
# 494774f7b6304f72a7424f4162c3b31f
# e4abbe08c2a242d087748583e787536c
# 026e788380a745d1af509841ee9f3115
#~ msgid ":ref:`connecting`."
#~ msgstr ":ref:`conectando`."

#~ msgid "<i>--</i>"
#~ msgstr "<i>--</i>"

# 2a75d4b2ac1545a79c64a5c1f47e94ea
#~ msgid "A Collection."
#~ msgstr "Una colección."

# 6aebf4f93b2942bdb3e32cc2e291f495
#~ msgid "A Donation."
#~ msgstr "Una donación."

# 9e63551b92bf45488438e5d46f119661
#~ msgid "A GTK buttons type constant.  The default is gtk.BUTTONS_OK."
#~ msgstr ""
#~ "Una constante GTK de tipo botón . El valor por defecto es gtk.BUTTONS_OK."

# 810e5e842d0b4e39a0e4b8981c0a60d9
#~ msgid "A GTK message type constant.  The default is gtk.MESSAGE_INFO."
#~ msgstr ""
#~ "Una constante GTK de tipo de mensaje. El valor por defecto es gtk."
#~ "MESSAGE_INFO."

# f6c42d7e54524f7ab499a31960b2158a
#~ msgid ""
#~ "A MessageBox that can display a message label at the top of an editor."
#~ msgstr "Un MessageBox que muestra un mensaje en la cabecera del editor."

# 2157030fdf434ab3a6ac2dab9e6335b7
#~ msgid "A common set of utility functions used throughout Bauble."
#~ msgstr "Conjunto común de funciones de utilidad empleada en Bauble."

# f87f5dce978a44a5bdf208bcf69220f4
#~ msgid "A couple of useful examples:"
#~ msgstr "Un par de ejemplos útiles:"

# 4cb29cbb580d4893acc80d9ddaeff971
#~ msgid "A message box that can present a Yes or No question to the user"
#~ msgstr ""
#~ "Un cuadro de mensaje que puede mostrar una pregunta de Sí o No al usuario"

# 8069262b8b2c4668816b958a3aa766c7
#~ msgid "API Documentation"
#~ msgstr "Documentación de la API"

# 41e899c36ddb4d609f850e4de4c6f0c0
#~ msgid "Abstract class for showing a message box at the top of an editor."
#~ msgstr ""
#~ "Clase abstracta para mostrar un cuadro de mensaje en la parte superior de "
#~ "un editor."

# 9f99c003b66d4f69b26dde0ccee90f1d
#~ msgid "Access to standard paths used by Bauble."
#~ msgstr "Accesos a las rutas estándard empleadas por Bauble."

# b110bb7dda004ba09cfe4f4db85ba92e
#~ msgid "Accession Source"
#~ msgstr "Fuente de la accesión"

# 986e153e8d0144d58ea801de52a621d5
#~ msgid "Accessions"
#~ msgstr "Accesiones"

# 04f53e375718402991d8d698a34a8817
#~ msgid ""
#~ "After clicking OK on the dialog that ask if you are sure you know what "
#~ "you're doing a file chooser will open.  In the file chooser select the "
#~ "files you want to import."
#~ msgstr ""
#~ "Tras pulsar OK en el diálogo que solicita confirmación de la acción, se "
#~ "abrirá un selector de fichero. Seleccione los ficheros que desee importar "
#~ "en el selector de ficheros."

# 3186f157deb34e2d83d339ef9d20f7e8
#~ msgid ""
#~ "After opening the Query Builder you must select a search domain.  The "
#~ "search domain will determine the type of data that is returned and the "
#~ "properties that you can search.  The search domain is similar to a table "
#~ "in the database and the properties would be the columns on the table.  "
#~ "Often the table/domain and properties/columns are the same but not always."
#~ msgstr ""
#~ "Tras abrir el Constructor de Consulta debe seleccionar un dominio de "
#~ "búsqueda. El dominio de búsqueda determinará el tipo de datos que se "
#~ "retornará y las propiedades que podrá buscar. El dominio de búsqueda es "
#~ "similar a una tabla en la base de datos, y las propiedades vendrían a ser "
#~ "las columnas. Con frecuencia, tabla/dominio y propiedades/columnas son lo "
#~ "mismo, aunque no siempre."

# de98dc817df440c1b19dda76bbedadd7
#~ msgid ""
#~ "All changes in the database is stored in the database, as history log. "
#~ "All changes are 'signed' and time-stamped.  Bauble makes it easy to "
#~ "retrieve the list of all changes in the last working day or week, or in "
#~ "any specific period in the past."
#~ msgstr ""
#~ "Todos los cambios en la base de datos se almacenan en un log. Todos los "
#~ "cambios son 'firmados' y sellados temporalmente. Bauble hace fácil la "
#~ "recuperación de todos los cambio en el último día o semana, o en un "
#~ "período especifico del pasado."

# 1e6b63de5d2848c78d6cee59f2a9d453
#~ msgid ""
#~ "All searches are case insensitive so searching for Maxillaria and "
#~ "maxillaria will return the same results."
#~ msgstr ""
#~ "Todas búsquedas son sin contar mayúsculas o minúsculas, así que se busque "
#~ "Maxillaria o maxillaria, se habrán los mismos resultados."

# bf8dbf11271c4b9f93e4d48b4823ea22
#~ msgid ""
#~ "All tables/mappers in Bauble which use the SQLAlchemy declarative plugin "
#~ "for declaring tables and mappers should derive from this class."
#~ msgstr ""
#~ "Todas las tablas/mappers de Bauble, que hacen uso del plugin declarativo "
#~ "SQLAlchemy para declarar tablas y mappers, deben derivar de esta clase."

# 9c76641f15fe4b3e8e72c7599aee6791
#~ msgid ""
#~ "Almost all of the editors in Bauble have a *Notes* tab which should work "
#~ "the same regardless of which editor you are using."
#~ msgstr ""
#~ "Aproximadamente todos los editores en Bauble tienen una pestaña *Notas*, "
#~ "que debería funcionar del mismo modo, independientemente del editor "
#~ "empleado."

# c13ed605f8a44457b81c80b7ce618050
#~ msgid ""
#~ "Alternatively you can download the `archive <http://www.apache.org/dist/"
#~ "xmlgraphics/fop/binaries/>`_.  After extracting the archive you must add "
#~ "the directory you extracted the archive to to your PATH environment "
#~ "variable."
#~ msgstr ""
#~ "Alternativamente, puede descargar el  `fichero <http://www.apache.org/"
#~ "dist/xmlgraphics/fop/binaries/>`_. Tras descomprimir el fichero debe "
#~ "añadir el directorio extraído a su variable de entorno PATH."

# 06220cdbadd6474ebb42cd7bc329b57d
#~ msgid ""
#~ "Although Bauble can be extended through plugins to support alternate "
#~ "import and export formats, by default it can only import and export comma "
#~ "seperated values files or CSV."
#~ msgstr ""
#~ "Aunque puede extenderse Bauble mediante plugins para que admita formatos "
#~ "alternativos de importación y exportación, por defecto solo importa/"
#~ "exporta ficheros con datos separados por coma o CSV."

# f2deee98510d49788836b0e444223c10
#~ msgid "An example of a query would be:"
#~ msgstr "Un ejemplo de búsqueda puede ser:"

# 9a242760d3274c4d9e47c3cde26c03fb
#~ msgid "An instance of :class:`sqlalchemy.ext.declarative.Base`"
#~ msgstr "Un objeto de la clase :class:`sqlalchemy.ext.declarative.Base`"

# 23a51fc7e74345779e939b50de56cda1
#~ msgid "An instance of :class:`sqlalchemy.schema.MetaData`"
#~ msgstr "Una instancia de :class:`sqlalchemy.schema.MetaData`"

# 693ce5177c4142b996c132f6692ad365
#~ msgid ""
#~ "As of Bauble-1.0.41, Pictures are not kept in the database. To ensure "
#~ "pictures are available on all terminals where you have installed and "
#~ "configured Bauble, you can use a file sharing service like Copy or "
#~ "Dropbox. The personal choice of the writer of this document is to use "
#~ "Copy, because it offers much more space and because of its \"Fair Storage"
#~ "\" policy."
#~ msgstr ""
#~ "Al momento (Bauble 1.0.41), las imagenes no son guardadas en la base de "
#~ "datos. para que las fotos sean disponibles en todos los terminales en que "
#~ "se quiera utilizar Bauble, será necesario instalar un servicio de "
#~ "condivisión de archivos, como pueden ser Copy o Dropbox. Quien escribe "
#~ "esta documentación sugiere utilizar Copy porque ofrece más espacio y por "
#~ "su política \"Fair Storage\"."

# 355c74e993d84c909703e5dabd09a432
#~ msgid ""
#~ "Associate a button with entry so that when the button is clicked a date "
#~ "is inserted into the entry."
#~ msgstr ""
#~ "Asociar un botón con un registro de modo que cuando se pulsa el botón se "
#~ "inserta una fecha en el registro."

# 41a5850528264f5baaaf7055c1a85aa8
#~ msgid ""
#~ "At this point you can run Bauble.  To run the compiled executable run::"
#~ msgstr "En este momento puede ejecutar Bauble. Para ejecutar el compilado::"

# b8087e5aa61643949a78edd4ec80e3b6
# 22cadd942bbc4e3ab5f63e24cdf19797
#, fuzzy
#~ msgid "Bases: :class:`bauble.utils.GenericMessageBox`"
#~ msgstr "Bases: :class:`bauble.utils.GenericMessageBox`"

# d58f2f26caa04874a37a5f0cd7ca1da4
#, fuzzy
#~ msgid "Bases: :class:`gtk.EventBox`"
#~ msgstr "Bases: :class:`gtk.EventBox`"

#~ msgid "Bauble"
#~ msgstr "la wiki de Bauble"

# 650246b13a8644e1a266aa7b184e43c6
#~ msgid "Bauble Development"
#~ msgstr "Desarrollo de Bauble"

# 8ed0cc85d51f40bda9cd82b44bbd58d2
#~ msgid "Bauble allows read, write and execute permissions."
#~ msgstr "Bauble permite la lectura, escritura y ejecución."

# a9bdf5cf5d764a599b4db0aeeefa540a
#~ msgid ""
#~ "Bauble allows you associate pictures to physical plants, this can help "
#~ "recognize the plant in case a sticker is lost, or help taxonomic "
#~ "identification if a taxonomist is not available at all times."
#~ msgstr ""
#~ "Bauble le permite asociar fotos a plantas físicas, esto puede ayudarle a "
#~ "reconocer la planta en caso de que se pierda la nota, o ayudar a la "
#~ "identificación taxonómica si no está disponible un taxónomo."

# e67cf82363dc4eaaaf72a21e87d3622e
#~ msgid ""
#~ "Bauble allows you search the database using simple keywords, e.g.: the "
#~ "name of the location or a genus name, or you can write more complex "
#~ "queries, which do not reach the complexity of SQL but allow you a decent "
#~ "level of detail localizing your data."
#~ msgstr ""
#~ "Bauble le permite consultar la base de datos empleando palabras clave "
#~ "sencillas, p.e.: el nombre del lugar o un nombre de género, o puede "
#~ "escribir consultas más complejas, que no llegarán a la complejidad de SQL "
#~ "paro que le permitirán localizar sus datos con un nivel de detalle "
#~ "aceptable."

# e939003e8ab64ea782fb890d8f8c57b0
#~ msgid ""
#~ "Bauble is an application for managing botanical specimen collections. "
#~ "With it you can create a searchable database of plant records."
#~ msgstr ""
#~ "Bauble es un programa para manejar una base de datos que represente una "
#~ "colección botánica: inserción, búsquedas, informes, et cetera."

# e2138f93551343379e6bf4a4519a7f1d
#~ msgid ""
#~ "Be careful because if you have entered the wrong connection parameters it "
#~ "is possible to overwrite an existing database at this connection."
#~ msgstr ""
#~ "Tenga cuidado porque si ha insertado valores incorrectos de conexión, "
#~ "podría dañar una base de datos identificada con los parámetros insertados."

#~ msgid "Choose a file to import from..."
#~ msgstr "Elija un archivo para importar..."

#~ msgid "Copyright © Belize Botanic Gardens"
#~ msgstr "Copyright © Belize Botanic Gardens"

#~ msgid ""
#~ "Could not get path for user settings: could not expand $HOME for user "
#~ "%(username)s"
#~ msgstr ""
#~ "No es posible obtener ruta de acceso a la configuración del usuario: no "
#~ "se pudo ampliar el $HOME para el usuario %(username)s"

#~ msgid ""
#~ "Could not get path for user settings: no APPDATA or USERPROFILE variable"
#~ msgstr ""
#~ "No es posible obtener ruta de acceso a la configuración del usuario: no "
#~ "hay variable APPDATA o USERPROFILE"

#~ msgid "Could not get path for user settings: unsupported platform"
#~ msgstr ""
#~ "No se pudo obtener la ruta de acceso para configuración del usuario: la "
#~ "plataforma no está soportada"

#~ msgid "Error: using sequences hasn't been tested on this database type: %s"
#~ msgstr ""
#~ "Error: esta usando secuencias que no han sido testeadas en este tipo de "
#~ "base de datos: %s"

#~ msgid "Genus "
#~ msgstr "Género "

#~ msgid "Name "
#~ msgstr "Nombre"

#~ msgid "Use default filename"
#~ msgstr "Usar el nombre de archivo por defecto"

#~ msgid "_New"
#~ msgstr "_Nuevo"

#~ msgid "brett@belizebotanic.org"
#~ msgstr "brett@belizebotanic.org"

#~ msgid "family_window"
#~ msgstr "family_window"

#~ msgid "genus_window"
#~ msgstr "genus_window"

#~ msgid "m"
#~ msgstr "m"

#~ msgid "species_window"
#~ msgstr "species_window"

#~ msgid "window1"
#~ msgstr "ventana1"

# 0b9436e0287f49f08e3fc06fc85c2e9e
#~ msgid ""
#~ "you can now start bauble using the `bauble.lnk` shortcut that the "
#~ "installation procedure copies to the `Scripts` directory of the virtual "
#~ "environment::"
#~ msgstr ""
#~ "puede inciar bauble haciendo uso del acceso directo `bauble.lnk` que "
#~ "copia el proceso de instalación en el directorio `Scripts` del entorno "
#~ "virtual::"<|MERGE_RESOLUTION|>--- conflicted
+++ resolved
@@ -7,13 +7,6 @@
 msgstr ""
 "Project-Id-Version: bauble\n"
 "Report-Msgid-Bugs-To: \n"
-<<<<<<< HEAD
-"POT-Creation-Date: 2015-09-09 08:10-0500\n"
-"PO-Revision-Date: 2015-08-31 15:54+0200\n"
-=======
-"POT-Creation-Date: 2015-09-03 08:00-0500\n"
-"PO-Revision-Date: 2015-09-09 14:59+0200\n"
->>>>>>> 9a3b7113
 "Last-Translator: Mario Frasca <mariotomo@gmail.com>\n"
 "Language-Team: Spanish "
 "<https://hosted.weblate.org/projects/bauble/master/es/>\n"
@@ -109,18 +102,6 @@
 msgid "--"
 msgstr "--"
 
-<<<<<<< HEAD
-=======
-# 468a3a32ab744f5d98f5d0c3e7005185
-# 494774f7b6304f72a7424f4162c3b31f
-# e4abbe08c2a242d087748583e787536c
-# 026e788380a745d1af509841ee9f3115
-#: ../doc/installing.rst:71 ../doc/installing.rst:116
-#: ../doc/installing.rst:213 ../doc/installing.rst:255
-msgid ":ref:`connecting`."
-msgstr ""
-
->>>>>>> 9a3b7113
 #: bauble/plugins/garden/source_detail_infobox.glade:59
 #: bauble/plugins/plants/infoboxes.glade:57
 #: bauble/plugins/plants/infoboxes.glade:332
@@ -551,13 +532,6 @@
 msgid "Address"
 msgstr "Dirección"
 
-<<<<<<< HEAD
-=======
-#: ../doc/administration.rst:2 ../doc/index.rst:45
-msgid "Administration"
-msgstr "Administración"
-
->>>>>>> 9a3b7113
 #: bauble/plugins/users/ui.glade:189
 msgid "Administrator"
 msgstr "Administrador"
@@ -1225,13 +1199,6 @@
 msgid "Edit the selected location."
 msgstr "Editar la ubicación seleccionada."
 
-<<<<<<< HEAD
-=======
-#: ../doc/editing.rst:2
-msgid "Editing and Inserting Data"
-msgstr "Editar e Insertar información"
-
->>>>>>> 9a3b7113
 #: bauble/plugins/picasa/gui.glade:29
 #: bauble/plugins/garden/institution.glade:180
 msgid "Email"
@@ -1598,204 +1565,9 @@
 msgid "Indistinguishable Mass"
 msgstr ""
 
-<<<<<<< HEAD
 #: bauble/plugins/garden/source.py:167
 msgid "Individual"
 msgstr "Individual"
-=======
-#: ../doc/editing.rst:28
-msgid ""
-"If you enter a web address in a note then the link will show up in the Links "
-"box when the item your are editing is selected in the search results."
-msgstr ""
-
-#: ../doc/installing.rst:13
-msgid ""
-"If you follow these installation steps, you will end with Bauble running "
-"within a Python virtual environment, all Python dependencies installed "
-"locally, non conflicting with any other Python program you may have on your "
-"system."
-msgstr ""
-
-#: ../doc/started.rst:51
-msgid ""
-"If you have connected to a database that has not yet been initialized by "
-"Bauble then you will get the following dialog\\:"
-msgstr ""
-
-#: ../doc/started.rst:19
-msgid ""
-"If you plan to associate pictures to plants, specify also the *pictures "
-"root* folder. This is explained in further detail in the Plants section."
-msgstr ""
-
-#: ../doc/devdl.rst:7
-msgid ""
-"If you want a particular version of Bauble, we release and maintain versions "
-"into branches. you should ``git checkout`` the branch corresponding to the "
-"version of your choice. Branch names for Bauble versions are of the form "
-"``bauble-x.y``, where x.y can be 1.0, for example. Our workflow is to commit "
-"to the `master` development branch or to a `patch` branch and to include the "
-"commits into a `release` branch when ready."
-msgstr ""
-
-#: ../doc/building.rst:11
-msgid ""
-"If you want to contribute to Bauble, you can do so in quite a few different "
-"ways::"
-msgstr ""
-
-#: ../doc/installing.rst:205
-msgid ""
-"If you would like to generate and print PDF reports using Bauble's default "
-"report generator then you will need to download and install `Apache FOP "
-"<http://xmlgraphics.apache.org/fop/>`_. After extracting the FOP archive you "
-"will need to include the directory you extracted to in your PATH."
-msgstr ""
-
-#: ../doc/installing.rst:59
-msgid ""
-"If you would like to use a `PostgreSQL <http://www.postgresql.org>`_ "
-"database then activate the virtual environment and install psycopg2 with the "
-"following commands::"
-msgstr ""
-
-#: ../doc/installing.rst:54
-msgid ""
-"If you would like to use the default `SQLite <http://sqlite.org/>`_ database "
-"or you don't know what this means then you can skip this step. If you would "
-"like to use a database backend other than the default SQLite backend then "
-"you will also need to install a database connector."
-msgstr ""
-
-#: ../doc/index.rst:69
-msgid ""
-"If you're using Bauble, or if you feel like helping its development anyway, "
-"please consider `donating <https://pledgie.com/campaigns/29188>`_"
-msgstr ""
-
-#: bauble/plugins/picasa/__init__.py:447
-msgid "Images"
-msgstr "Imagenes"
-
-#: bauble/plugins/garden/plant.py:355
-msgid "Immature"
-msgstr "Inmadura"
-
-#: bauble/plugins/imex/csv_.py:701 bauble/plugins/imex/iojson.py:302
-msgid "Import"
-msgstr "Importar"
-
-#: bauble/plugins/garden/accession.py:395
-msgid "Imported"
-msgstr "Importada"
-
-#: ../doc/imex.rst:2
-msgid "Importing and Exporting Data"
-msgstr ""
-
-#: ../doc/imex.rst:16
-msgid ""
-"Importing files will most likely destroy any data you have in the database "
-"so make sure you have backed up your data."
-msgstr ""
-
-#: ../doc/imex.rst:20
-msgid "Importing from CSV"
-msgstr ""
-
-#: ../doc/imex.rst:46
-msgid "Importing from JSON"
-msgstr ""
-
-#: bauble/plugins/garden/accession.py:387
-msgid "Impound"
-msgstr "Incautación"
-
-#: ../doc/imex.rst:21
-msgid ""
-"In general it is best to only import CSV files into Bauble that were "
-"previously exported from Bauble. It is possible to import any CSV file but "
-"that is more advanced that this doc will cover."
-msgstr ""
-
-#: bauble/plugins/imex/csv_.py:326
-msgid ""
-"In order to import the files the following tables will need to be dropped:\n"
-"\n"
-"<b>%s</b>\n"
-"\n"
-"Would you like to continue?"
-msgstr ""
-"Para importar los archivos se tienen que eliminar las siguientes tablas:\n"
-"\n"
-"<b>%s</b>\n"
-"\n"
-"¿Quiere continuar?"
-
-#: bauble/plugins/tag/__init__.py:507
-msgid ""
-"In order to tag an item you must first search for something and select one "
-"of the results."
-msgstr ""
-"para poner una etiqueta a un objecto, primero es necesario hacer una "
-"búsqueda y seleccionar algo entre los resultados."
-
-#: bauble/plugins/garden/accession.py:399
-msgid "In vitro"
-msgstr "In vitro"
-
-#: bauble/plugins/garden/accession.py:804
-msgid "Indicates whether this accession record should be considered private."
-msgstr "Indica si este registro de accesión debería considerarse privado."
-
-#: bauble/plugins/garden/plant.py:349
-msgid "Indistinguishable Mass"
-msgstr ""
-
-#: bauble/plugins/garden/source.py:167
-msgid "Individual"
-msgstr "Individual"
-
-#: ../doc/installing.rst:2
-msgid "Installation"
-msgstr "Instalación"
-
-#: ../doc/report.rst:53
-msgid "Installing Apache FOP on Windows"
-msgstr ""
-
-#: ../doc/index.rst:21
-msgid "Installing Bauble"
-msgstr "Como instalar Bauble"
-
-#: ../doc/building.rst:7
-msgid ""
-"Installing Bauble always includes downloading the sources, connected to the "
-"github repository. This is so because in our eyes, every user is always "
-"potentially also a developer."
-msgstr ""
-
-#: ../doc/peptalk.rst:108
-msgid ""
-"Installing Bauble on Windows is an easy and linear process, it will not take "
-"longer than 10 minutes. Bauble was born on Linux and installing it on "
-"ubuntu, fedora or debian is also rather simple. It has been recently "
-"successfully tested on MacOSX 10.9."
-msgstr ""
-
-#: ../doc/installing.rst:23
-msgid "Installing on Linux"
-msgstr "Instalación en Linux"
-
-#: ../doc/installing.rst:74
-msgid "Installing on MacOSX"
-msgstr ""
-
-#: ../doc/installing.rst:119
-msgid "Installing on Windows"
-msgstr ""
->>>>>>> 9a3b7113
 
 #: bauble/plugins/garden/institution.py:173
 msgid "Institution"
@@ -2634,13 +2406,6 @@
 msgid "Summer Kill"
 msgstr "Víctima del verano"
 
-<<<<<<< HEAD
-=======
-#: ../doc/index.rst:65
-msgid "Supporting Bauble"
-msgstr "Apoyar el proyecto Bauble"
-
->>>>>>> 9a3b7113
 #: bauble/plugins/plants/family.py:788 bauble/plugins/plants/genus.py:966
 #: bauble/plugins/plants/genus.py:985 bauble/plugins/plants/species.py:249
 #: bauble/plugins/plants/species.py:271
@@ -3212,27 +2977,6 @@
 msgid "Users"
 msgstr "Usuarios"
 
-<<<<<<< HEAD
-=======
-#: ../doc/index.rst:30
-msgid "Using Bauble"
-msgstr "Como utilizar Bauble"
-
-#: ../doc/imex.rst:55
-msgid ""
-"Using the Bauble json interchange format, you can import data which you have "
-"exported from a different Bauble installation."
-msgstr ""
-
-#: ../doc/report.rst:5
-msgid "Using the Mako Report Formatter"
-msgstr ""
-
-#: ../doc/report.rst:39
-msgid "Using the XSL Report Formatter"
-msgstr ""
-
->>>>>>> 9a3b7113
 #: bauble/prefs.py:312 bauble/view.py:1166
 msgid "Values"
 msgstr "Valores"
@@ -3512,27 +3256,6 @@
 msgid "also objects referring to selection"
 msgstr "otros objetos que se refieren a la selección"
 
-<<<<<<< HEAD
-=======
-#: ../doc/peptalk.rst:57
-msgid "annotate your info"
-msgstr ""
-
-#: ../doc/building.rst:37
-msgid ""
-"assign the issue to yourself, this way you are informing the world that you "
-"have the intention to work at it. someone might react with hints."
-msgstr ""
-
-#: ../doc/installing.rst:4
-msgid ""
-"bauble.classic is a cross-platform program and it will run on unix machines "
-"like Linux and MacOSX, as well as on Windows."
-msgstr ""
-"bauble.classic es un programa independiente de la plataforma software pues "
-"puede funcionar en sistemas unix como Linux y MacOSX así como en Windows."
-
->>>>>>> 9a3b7113
 #: bauble/plugins/garden/plant.py:931
 msgid "branch_mode requires a model"
 msgstr ""
@@ -3592,43 +3315,6 @@
 msgid "http://bauble.wikidot.com"
 msgstr "http://github.com/Bauble/bauble.classic/wiki"
 
-<<<<<<< HEAD
-=======
-#: ../doc/installing.rst:249
-msgid "http://code.google.com/p/gdata-python-client/downloads/list"
-msgstr ""
-
-#: ../doc/installing.rst:173
-msgid "http://initd.org/psycopg/docs/install.html"
-msgstr ""
-
-#: ../doc/installing.rst:148
-msgid "http://www.python.org"
-msgstr ""
-
-#: ../doc/installing.rst:139
-msgid "https://git-scm.com/download/win"
-msgstr ""
-
-#: ../doc/building.rst:15
-msgid ""
-"if you have an idea of what you miss in the software but can't quite "
-"formalize it into separate issues, you could consider hiring a professional. "
-"this is the best way to make sure that something happens quickly on Bauble. "
-"do make sure the developer opens issues and publishes their contribution on "
-"github."
-msgstr ""
-
-#: ../doc/installing.rst:18
-msgid ""
-"if you later choose to remove Bauble, you simply remove the virtual "
-"environment, which is a directory, with all of its content."
-msgstr ""
-"si por qualquier razón quisiera usted borrar Bauble, lo único que tiene que "
-"hacer es borrar el entorno virtual, que es una carpeta, con todo su "
-"contenido."
-
->>>>>>> 9a3b7113
 #: bauble/plugins/imex/csv_.py:356
 msgid "importing %(table)s table from %(filename)s"
 msgstr "importando la tabla %(table)s desde %(filename)s"
