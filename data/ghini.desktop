--- conflicted
+++ resolved
@@ -1,11 +1,7 @@
 [Desktop Entry]
 Encoding=UTF-8
 Name=Ghini
-<<<<<<< HEAD
 Version=1.0.87  # :bump
-=======
-Version=1.0.90  # :bump
->>>>>>> 2fda8509
 Comment=An application for managing botanical collections
 Terminal=False
 Icon=ghini
