; Copyright (c) 2016,2017 Ross Demuth <rossdemuth123@gmail.com>
;
; This file is part of ghini.desktop.
;
; ghini.desktop is free software: you can redistribute it and/or modify
; it under the terms of the GNU General Public License as published by
; the Free Software Foundation, either version 3 of the License, or
; (at your option) any later version.
;
; ghini.desktop is distributed in the hope that it will be useful,
; but WITHOUT ANY WARRANTY; without even the implied warranty of
; MERCHANTABILITY or FITNESS FOR A PARTICULAR PURPOSE. See the
; GNU General Public License for more details.
;
; You should have received a copy of the GNU General Public License
; along with ghini.desktop. If not, see <http://www.gnu.org/licenses/>.

;
; NSIS Install Script for Ghini
;

; Command line options:
;
; /AllUsers or /CurrentUser
; /S		Silent install
; /D=PATH	Set $INSTDIR
; /C=[gFC]	Install Components, where:
;	 g = Unselect Ghini (used for component only installs)
;	 F = select Apache FOP
;	 C = select MS Visual C runtime
;
; EXAMPLES
; ghini.desktop-1.0.??-setup.exe /S /AllUsers /C=FC
; A silent, system wide install, in the default location, with all components
;
; ghini.desktop-1.0.??-setup.exe /S /AllUsers /C=gF
; A component has failed to install (e.g. FOP mirror is down) so you rerun for that component only

;---
; Plugins, required to compile:
; -
; nsExec (included in NSIS v3.0) for executing commands
; WordFunc.nsh (included in NSIS v3.0) for comparing versions
; FileFunc.nsh (included in NSIS v3.0) for command line options
; MUI2 (included in NSIS v3.0)
; UAC (included in NsisMultiUser)
; NsisMultiUser (https://github.com/Drizin/NsisMultiUser)
; nsisunz (http://nsis.sourceforge.net/Nsisunz_plug-in)
; Inetc (http://nsis.sourceforge.net/Inetc_plug-in)
; MD5 (http://nsis.sourceforge.net/MD5_plugin)
;---

;------------------------------
;  GENERAL

; Global
Name "ghini.desktop"
<<<<<<< HEAD
!define VERSION "1.0.68" ; :bump
!define SRC_DIR "..\dist"
=======
!define VERSION "1.0.75" ; :bump
!define src_dir "..\dist"
>>>>>>> 0d639d0a
!define PRODUCT_NAME "ghini.desktop"
Outfile "${PRODUCT_NAME}-${VERSION}-setup.exe"
!define PROGEXE "ghini.exe"
!define COMPANY_NAME ""
!define LICENSE_FILE "LICENSE"
!define README "README.rst"
!define START_MENU "$SMPROGRAMS\${PRODUCT_NAME}"
!define UNINSTALL_FILENAME "uninstall.exe"

; FOP
!define FOP_MIRROR "http://www.apache.org/dyn/closer.cgi?filename=xmlgraphics/fop/binaries"
!define FOP_VERSION "2.1"
!define FOP_BINZIP "fop-${FOP_VERSION}-bin.zip"
!define FOP_MD5 "http://www-eu.apache.org/dist/xmlgraphics/fop/binaries/${FOP_BINZIP}.md5"
!define FOP_JRE "1.6"
!define JRE_WEB "https://java.com/download"
Var JREFwd

; Microsoft Visual C++ 2008 Redistributable - x86 9.0.21022(.8)
!define MSVC_GUID "{FF66E9F6-83E7-3A3E-AF14-8DE9A809A6A4}"
!define MSVC_DISP_NAME "Microsoft Visual C++ 2008 Redistributable - x86 9.0.21022"
!define MSVC_FILE "vcredist_x86.exe"
!define MSVC_URL "https://download.microsoft.com/download/1/1/1/1116b75a-9ec3-481a-a3c8-1777b5381140/"


;------------------------------
;  COMPRESSION SETTINGS

; Compression
SetCompressor /FINAL /SOLID lzma
; default is 8mb, setting to 64mb reduced installer size by 1+mb
SetCompressorDictSize 64

; Other
SetDateSave on
SetDatablockOptimize on
CRCCheck on


;------------------------------
;  SETTINGS

; Multi User Settings (must come before the NsisMultiUser script)
!define MULTIUSER_INSTALLMODE_INSTDIR "${PRODUCT_NAME}"
; registry keys address:
; [HKLM|HKCU]\[Software|SOFTWARE\WOW6432Node]\Microsoft\Windows\CurrentVersion\Uninstall\${PRODUCT_NAME}
!define MULTIUSER_INSTALLMODE_INSTALL_REGISTRY_KEY "${PRODUCT_NAME}"
!define MULTIUSER_INSTALLMODE_UNINSTALL_REGISTRY_KEY "${PRODUCT_NAME}"
!define MULTIUSER_INSTALLMODE_DEFAULT_REGISTRY_VALUENAME "UninstallString"
!define MULTIUSER_INSTALLMODE_INSTDIR_REGISTRY_VALUENAME "InstallLocation"
!define MULTIUSER_INSTALLMODE_ALLOW_ELEVATION   ; allow requesting for elevation...
!define MULTIUSER_INSTALLMODE_DEFAULT_ALLUSERS

; Modern User Interface v2 Settings
!define MUI_ABORTWARNING
!define MUI_UNABORTWARNING
!define MUI_ICON "${SRC_DIR}\bauble\images\icon.ico"
!define MUI_UNICON "${SRC_DIR}\bauble\images\icon.ico"
!define MUI_HEADERIMAGE
!define MUI_HEADERIMAGE_BITMAP "${SRC_DIR}\bauble\images\ghini_logo.bmp"
!define MUI_HEADERIMAGE_UNBITMAP "${SRC_DIR}\bauble\images\ghini_logo.bmp"
!define MUI_HEADERIMAGE_RIGHT
!define MUI_COMPONENTSPAGE_SMALLDESC
!define MUI_COMPONENTSPAGE_TEXT_COMPLIST "Or, select the optional components you wish to install: \
    $\r$\n$\r$\n* Extra Components marked (Download) will require an internet connection."
;!define MUI_FINISHPAGE_NOAUTOCLOSE  ;allows users to check install log before continuing
!define MUI_FINISHPAGE_TEXT_REBOOT "Rebooting is recommended but not required to start using ${PRODUCT_NAME} immediately"
!define MUI_FINISHPAGE_TEXT_REBOOTNOW "Reboot now (required before using Apache FOP option)"
!define MUI_FINISHPAGE_REBOOTLATER_DEFAULT
!define MUI_FINISHPAGE_RUN_TEXT "Start ${PRODUCT_NAME}"
!define MUI_FINISHPAGE_RUN $INSTDIR\${PROGEXE}
!define MUI_FINISHPAGE_RUN_NOTCHECKED
!define MUI_FINISHPAGE_LINK "Visit the Ghini home page"
!define MUI_FINISHPAGE_LINK_LOCATION http://ghini.github.io/


;------------------------------
;  SCRIPTS

; NsisMultiUser - all settings need to be set before including the NsisMultiUser.nsh header file.
; thanks to Richard Drizin https://github.com/Drizin/NsisMultiUser
!include "NsisMultiUser.nsh"
!include "MUI2.nsh"
!include "UAC.nsh"
!include "WordFunc.nsh"
!include "FileFunc.nsh"


;------------------------------
;  PAGES

; Installer
!insertmacro MUI_PAGE_LICENSE "${SRC_DIR}\${LICENSE_FILE}"
!insertmacro MULTIUSER_PAGE_INSTALLMODE
; this will show the 2 install options, unless it's an elevated inner process
; (in that case we know we should install for all users)
!insertmacro MUI_PAGE_DIRECTORY
!insertmacro MUI_PAGE_COMPONENTS
!insertmacro MUI_PAGE_INSTFILES
!insertmacro MUI_PAGE_FINISH

; Uninstaller
!insertmacro MUI_UNPAGE_CONFIRM
!insertmacro MUI_UNPAGE_INSTFILES




;------------------------------
;  LANGUAGES

; MUIv2 macros (must be after scripts and pages)
; TODO add more languages?
!insertmacro MUI_LANGUAGE English




;------------------------------
;  INSTALLER SECTIONS

; Install Types
InstType "Base"
InstType "Full"
InstType "Components Only"
; Custom is included by default

;----------------
; Main Section

Section "!Ghini.desktop" SecMain

    SectionIN 1 2

    ; Install Files
    SetOutPath "$INSTDIR"
    SetOverwrite on
    ; package all files, recursively, preserving attributes
    ; assume files are in the correct places
    File /a /r "${SRC_DIR}\*.*"

    ; Create uninstaller
    WriteUninstaller "$INSTDIR\${UNINSTALL_FILENAME}"

    ; add registry keys
    !insertmacro MULTIUSER_RegistryAddInstallInfo
    ; create shortcuts
    CreateDirectory "${START_MENU}"
    CreateShortcut "${START_MENU}\${PRODUCT_NAME}.lnk" "$INSTDIR\${PROGEXE}" \
        "" "$INSTDIR\${PROGEXE}" "" SW_SHOWNORMAL \
        "" "Ghini biodiversity collection manager"
    ; desktop shortcut
    CreateShortCut "$DESKTOP\${PRODUCT_NAME}.lnk" "$INSTDIR\${PROGEXE}" \
        "" "$INSTDIR\${PROGEXE}" "" SW_SHOWNORMAL \
        "" "Ghini biodiversity collection manager"

    ; Register pixbufs, immodules, pango
    ReadEnvStr $0 COMSPEC
    nsExec::ExecToLog '$0 /C gtk\bin\pango-querymodules.exe > gtk\etc\pango\pango.modules'
    nsExec::ExecToLog '$0 /C gtk\bin\gtk-query-immodules-2.0.exe > gtk\etc\gtk-2.0\gtk.immodules'
    nsExec::ExecToLog '$0 /C gtk\bin\gdk-pixbuf-query-loaders.exe > gtk\etc\gtk-2.0\gdk-pixbuf.loaders'
    nsExec::ExecToLog '$0 /C gtk\bin\gdk-pixbuf-query-loaders.exe > gtk\lib\gdk-pixbuf-2.0\2.10.0\loaders.cache'

SectionEnd



;------------------------------
; +Components Group

SectionGroup /e "Extra Components" SecOPs

;----------------
; --Apache FOP

Section /o "Apache FOP v${FOP_VERSION} (24MB Download)" SecFOP

    SectionIN 2 3
    ClearErrors
    ; as its a download we need to inform of section size.
    AddSize 103424

    ; Check for FOP
    nsExec::ExecToStack /TIMEOUT=9000 '"where" fop.bat'
        Pop $0  ; error level
        Pop $1  ; output
        DetailPrint "FOP check - error level: $0"
        DetailPrint "FOP check - output: $1"
        StrCmp $0 0 0 DownloadFOP
    MessageBox MB_ICONINFORMATION "A working version of Apache FOP was found on your system.$\r$\n$\r$\nThere is  \
            no need to install it now and it could cause conflict to do so.$\r$\n$\r$\nShould you wish to upgrade to \
            version ${FOP_VERSION} or to install for all users (administrator only) you should remove your current \
            version (including the PATH entry) first, then re-run this installer.$\r$\n$\r$\nYour current version of \
            Apache FOP was found here:$\r$\n$1" /SD IDOK
        Goto DoneFOP

    ; Download FOP
    DownloadFOP:
        InitPluginsDir
        ClearErrors
        inetc::get /caption "Downloading Apache FOP version ${FOP_VERSION}" /canceltext "Cancel FOP Download" \
            "${FOP_MIRROR}/${FOP_BINZIP}&action=download" "$PLUGINSDIR\${FOP_BINZIP}" /END
            Pop $0
            DetailPrint "Apache FOP Download Status: $0"
            StrCmp $0 "OK" MD5checkFOP FOPFail


    ; MD5 hash check
    MD5checkFOP:
        ClearErrors
        inetc::get /silent "${FOP_MD5}" "$PLUGINSDIR\fop.md5" /END
            Pop $0
            DetailPrint "Apache FOP MD5 Download Status: $0"
            StrCmp $0 "OK" 0 FOPFail
        md5dll::GetMD5File "$PLUGINSDIR\${FOP_BINZIP}"
            Pop $1
            ClearErrors
            FileOpen $0 "$PLUGINSDIR\fop.md5" r
            IfErrors FOPFail
            FileRead $0 $2 32
            StrCmp $2 $1 InstalFOP
            DetailPrint "Apache FOP MD5 check failed"
            Goto FOPFail


    ; Unpack and install FOP
    InstalFOP:
        DetailPrint "Please wait... prepairing to extract and install Apache FOP"
        ClearErrors
        ; determine SHELL_CONTEXT
        StrCmp "$MultiUser.InstallMode" "AllUsers" AdminFOP

            ; Current User install
            StrCpy $R0 "$LOCALAPPDATA"  ; Dont use $INSTDIR or FOP will install under Ghini.
            StrCpy $R1 "USER"
            Goto UnpackFOP

        AdminFOP:
            ; Local Machine install
            StrCpy $R0 "$PROGRAMFILES"  ; Dont use $INSTDIR or FOP will install under Ghini.
            StrCpy $R1 "SYSTEM"

    UnpackFOP:
    ; Unzip FOP
        nsisunz::UnzipToStack "$PLUGINSDIR\${FOP_BINZIP}" "$R0\"
            Pop $0
            StrCmp $0 "success" ZipFOP_OK
                DetailPrint "Unzip Error: $0"
                Goto FOPFail
            ZipFOP_OK:
            ; if no errors unzipping then print a list of the files to the log.
            ZipFOP_next:
                Pop $0
                DetailPrint "Extracting  $0"
            StrCmp $0 "" 0 ZipFOP_next

    Call AddFOPtoPATH

    Call CheckForJRE

    ; $R1 = 0 if java versions are equal, 1 if newer than required, 2 if older than required, 3 if none found
    IntCmp $R1 "2" +1 DoneFOP +3
    MessageBox MB_YESNO|MB_ICONQUESTION  "The version of Java Runtime Environment found on your system is an \
            earlier version than is required by Apache FOP.  To be able to use FOP you will need to upgrade \
            Java. $\r$\n$\r$\nJava Runtime Environment is only available directly from the Java web site. \
            $\r$\n$\r$\nClick YES to be directed to the Java web site after this installer is finished." \
                    /SD IDNO IDYES FWard2JRE
                    Goto DoneFOP
    MessageBox MB_YESNO|MB_ICONQUESTION "No version of Java Runtime Environment, required by Apache FOP, was found \
            on your system.  To be able to use FOP you will need to install Java. $\r$\n$\r$\nJava Runtime \
            Environment is only available directly from the Java web site. $\r$\n$\r$\n$\r$\nClick YES to be \
            directed to the Java web site after this installer is finished." \
                    /SD IDNO IDYES FWard2JRE
                    Goto DoneFOP

    FWard2JRE:
        DetailPrint "forward to Java download site = true"
        StrCpy $JREFwd "true"
        SetRebootFlag False
        DetailPrint "Reboot flag = False"
        Goto DoneFOP

    ; Error with FOP install
    FOPFail:
        MessageBox MB_OK|MB_ICONEXCLAMATION "An ERROR occured while installing Apache FOP, installation aborted \
                $\r$\n$\r$\n to try again re-run this installer at a later date" /SD IDOK

    DoneFOP:

SectionEnd

;----------------
; --MS Visual C runtime Section

Section /o "MS Visual C runtime DLL (1.73MB Download)" SecMSC

    SectionIN 2 3
    ClearErrors
    ; as its a download we need to inform of section size (Approximate only).
    AddSize 12186

    ; Check if the correct version of the MS Visual C runtime, needed by Python programs, is already installed
    Call CheckForMSVC
        StrCmp $R1 "Success" GotMSVC

    ; Download MS Visual C runtime
    InitPluginsDir
    ClearErrors
    inetc::get /caption "Downloading ${MSVC_DISP_NAME}" /canceltext "Cancel runtime Download" \
        "${MSVC_URL}${MSVC_FILE}" "$PLUGINSDIR\${MSVC_FILE}" /END
        Pop $0
        DetailPrint "${MSVC_FILE} Download Status: $0"
        StrCmp $0 "OK" InstalMSVC
        MessageBox MB_OK|MB_ICONEXCLAMATION "Download Error, $0 aborting MS Visual C runtime installation.$\r$\n to \
            try again re-run this installer at a later date" /SD IDOK
    Goto DoneMSVC

    ; Install MS Visual C Runtime
    ; TODO there seems to be a bug in the installer that leaves junk files in the root directory of the largest drive
    InstalMSVC:
        ; run installer silently (no user input, no cancel button)
        ExecWait '"$PLUGINSDIR\${MSVC_FILE}" /qb!'
        ; Check for successful install
        Call CheckForMSVC
            StrCmp $R1 "Success" DoneMSVC
        DetailPrint "error installing ${MSVC_DISP_NAME}"
        MessageBox MB_OK|MB_ICONEXCLAMATION "Installer Error, aborting MS Visual C runtime installation.$\r$\n to try \
            again re-run this installer at a later date" /SD IDOK
        Goto DoneMSVC

    GotMSVC:
        DetailPrint "${MSVC_DISP_NAME} found, install cancelled"
        MessageBox MB_ICONINFORMATION "It appears you already have ${MSVC_DISP_NAME} on your system and \
                    there is no need to install it" /SD IDOK

    DoneMSVC:

SectionEnd

SectionGroupEnd




;------------------------------
;  UNINSTALLER SECTIONS
;
; All section names prefixed by "Un" will be in the uninstaller
; TODO include a FOP uninstaller

; Settings
UninstallText "This will uninstall ${PRODUCT_NAME}."

; Main Uninstall Section

Section "Uninstall" SecUnMain
    ; Remove registry keys
    !insertmacro MULTIUSER_RegistryRemoveInstallInfo
    Delete "${START_MENU}\*.*"
    Delete "$DESKTOP\${PRODUCT_NAME}.lnk"
    SetOutPath $TEMP
    RMDir /r "$INSTDIR"
    RMDir /r "${START_MENU}"
SectionEnd


;------------------------------
;  SECTION DESCRIPTIONS

; Language Strings
LangString DESC_SecMain ${LANG_ENGLISH} "Ghini.desktop - biodiversity collection manager - this is the main component \
                                        (required)"
LangString DESC_SecOPs ${LANG_ENGLISH} "Optional extras that you may be needed to either run Ghini.desktop or to get \
                                        the most from it."
LangString DESC_SecFOP ${LANG_ENGLISH} "Apache FOP is required for XSL report templates. No uninstaller provided. \
                                        (Java RE required)"
LangString DESC_SecMSC ${LANG_ENGLISH} "Microsoft Visual C++ 2008 Redistributable Package is required by Ghini.desktop."

; uninstaller
LangString DESC_SecUnMain ${LANG_ENGLISH} "Removes the main component - Ghini.desktop."

; Initialise Language Strings (must come after the sections)
!insertmacro MUI_FUNCTION_DESCRIPTION_BEGIN
  !insertmacro MUI_DESCRIPTION_TEXT ${SecMain} $(DESC_SecMain)
  !insertmacro MUI_DESCRIPTION_TEXT ${SecOPs} $(DESC_SecOPs)
  !insertmacro MUI_DESCRIPTION_TEXT ${SecFOP} $(DESC_SecFOP)
  !insertmacro MUI_DESCRIPTION_TEXT ${SecMSC} $(DESC_SecMSC)

  ; uninstaller
  !insertmacro MUI_DESCRIPTION_TEXT ${SecUnMain} $(DESC_SecUnMain)
!insertmacro MUI_FUNCTION_DESCRIPTION_END


;------------------------------
;  USER FUNCTIONS

; Add FOP to PATH
Function AddFOPtoPATH

    ; Checking before adding FOP to PATH, this may be a reinstall?
    StrCpy $0 "$R0\fop-${FOP_VERSION}"
    StrLen $1 $0
    ReadEnvStr $2 PATH
    DetailPrint "Checking it FOP is already in the PATH"
    StrLen $3 $2
    StrCpy $4 "0"
    PathFOP_Loop:
        StrCpy $5 $2 $1 $4
        StrCmp $5 $0 PathFOP_Same
        IntOp $4 $4 + 1
        IntCmp $4 $3 PathFOP_Not PathFOP_Loop PathFOP_Not

    ; Dont add FOP to PATH
    PathFOP_Same:
        DetailPrint "fop is already in the path, not adding it again"
        Return

    ; Adding FOP to PATH
    PathFOP_Not:
        ; copy the script to a temp dir
        SetOutPath "$PLUGINSDIR\"
        SetOverwrite on
        File /a "add_to_path.vbs"
        ExecWait '"$SYSDIR\wscript.exe" //E:vbscript "$PLUGINSDIR\add_to_path.vbs" /path:"$R0\fop-${FOP_VERSION}\" /env:"$R1"'
        DetailPrint "Apache FOP added to $R1 PATH as: $R0\fop-${FOP_VERSION}\"
        SetRebootFlag True
        DetailPrint "Reboot flag = True"
        Return

FunctionEnd

; Check for MS Visual C Runtime
Function CheckForMSVC

    ClearErrors
    StrCpy $2 "0"
    SetRegView 32
    Goto MSVCMainCheck

    MSVC64Check:
        SetRegView 64

    MSVCMainCheck:
        Push "SOFTWARE\Microsoft\Windows\CurrentVersion\Uninstall\${MSVC_GUID}"
        Push "SOFTWARE\Wow6432Node\Microsoft\Windows\CurrentVersion\Uninstall\${MSVC_GUID}"

    MSVCCheckNext:
        IntOp $2 $2 + 1
        IntCmp $2 "3" MSVC64Check 0 0
        IntCmp $2 "6" NoMSVC 0 NoMSVC
        Pop $0
        ReadRegStr $1 HKLM $0 "DisplayName"
        IfErrors MSVCCheckNext
        DetailPrint "MSVC RegStr: $1"
        StrCmp $1 "${MSVC_DISP_NAME}" FoundMSVC MSVCCheckNext

    NoMSVC:
        StrCpy $R1 "Fail"
        return

    FoundMSVC:
        StrCpy $R1 "Success"

FunctionEnd

; Check for Java RE
Function CheckForJRE

    ClearErrors
    StrCpy $2 "0"
    SetRegView 32
    Goto JREMainCheck

    JRE64Check:
        SetRegView 64

    JREMainCheck:
        Push "SOFTWARE\Wow6432Node\JavaSoft\Java Runtime Environment"
        Push "SOFTWARE\JavaSoft\Java Runtime Environment"

    JRECheckNext:
        IntOp $2 $2 + 1
        IntCmp $2 "3" JRE64Check 0 0
        IntCmp $2 "6" NoJRE 0 NoJRE
        Pop $0
        ReadRegStr $1 HKLM $0 "CurrentVersion"
        IfErrors JRECheckNext
        ${VersionCompare} $1 ${FOP_JRE} $R1
        DetailPrint "Java RE version $1 found"
        return

    NoJRE:
        DetailPrint "No Java RE found"
        StrCpy $R1 "3"
    ; $R1 = 0 if java versions are equal, 1 if newer than required, 2 if older than required, 3 if none found
FunctionEnd


;------------------------------
;  CALLBACK FUNCTIONS

; On Initializing
Function .onInit
	; Initialize the NsisMultiUser plugin
	!insertmacro MULTIUSER_INIT
	; Check the command line option for components
	${GetOptions} $CMDLINE "/C=" $2
    CLLoop:
        StrCpy $1 $2 1 -1
        StrCpy $2 $2 -1
        StrCmp $1 "" CLDone
            StrCmp $1 "g" 0 +2
                SectionSetFlags ${SecMain} 16
            StrCmp $1 "F" 0 +2
                SectionSetFlags ${SecFOP} 1
            StrCmp $1 "C" 0 +2
                SectionSetFlags ${SecMSC} 1
        Goto CLLoop
    CLDone:
FunctionEnd

; On Initializing the uninstaller
Function un.onInit
	; Initialize the NsisMultiUser plugin
	!insertmacro MULTIUSER_UNINIT
FunctionEnd

; On Closing the installer
Function .onGUIEnd
    ; Open the Java download page on exit if user selected to do so.
    StrCmp $JREFwd "true" 0 +2
    ExecShell "open" "${JRE_WEB}"
FunctionEnd

; On verifying install dir
Function .onVerifyInstDir
        ; MS Visual C runtime Section is only avaiable if administrator
    	StrCmp "$MultiUser.InstallMode" "AllUsers" AllUser
	    SectionSetFlags ${SecMSC} 16
	Alluser:
FunctionEnd

; On selection change
Function .onSelChange
        ; prevent unavailable section selection due via instType change
    	StrCmp "$MultiUser.InstallMode" "AllUsers" AllUser
	    SectionSetFlags ${SecMSC} 16
	Alluser:
FunctionEnd
<|MERGE_RESOLUTION|>--- conflicted
+++ resolved
@@ -55,13 +55,8 @@
 
 ; Global
 Name "ghini.desktop"
-<<<<<<< HEAD
-!define VERSION "1.0.68" ; :bump
+!define VERSION "1.0.75" ; :bump
 !define SRC_DIR "..\dist"
-=======
-!define VERSION "1.0.75" ; :bump
-!define src_dir "..\dist"
->>>>>>> 0d639d0a
 !define PRODUCT_NAME "ghini.desktop"
 Outfile "${PRODUCT_NAME}-${VERSION}-setup.exe"
 !define PROGEXE "ghini.exe"
