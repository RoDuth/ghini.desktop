;
; NSIS Install Script for Bauble
;
; TODO: should create two version of this installer, one that bundles GTK and
; one that doesn't
; could also create one that asks the use if they would like to download and
; install the GTK libs if they aren't available, ala slickrun

; include Modern UI
!include "MUI.nsh"

; general
Name "Bauble"

<<<<<<< HEAD
!define version "1.0.3" ; :bump
=======
!define version "1.0.10" ; :bump
>>>>>>> ac44f7dd
!define src_dir "../dist"
Outfile "bauble-${version}-setup.exe"

!define prodname "Bauble"
!define exec "bauble.exe"
!define license_file "LICENSE"
!define readme "README"

; icons must be Microsoft .ICO files
; !define icon "icon.ico"

; file containing list of file-installation commands
; !define files "files.nsi"

; file containing list of file-uninstall commands
; !define unfiles "unfiles.nsi"

; registry stuff
!define regkey "Software\${prodname}"
!define uninstkey "Software\Microsoft\Windows\CurrentVersion\Uninstall\${prodname}"

!define startmenu "$SMPROGRAMS\${prodname}"
!define uninstaller "uninstall.exe"

SetCompressor /SOLID lzma
SetDateSave on
SetDatablockOptimize on
CRCCheck on
SilentInstall normal

InstallDir "$PROGRAMFILES\${prodname}"
InstallDirRegKey HKLM "${regkey}" ""

;--------------------------------
;Interface Settings

!define MUI_ABORTWARNING

;--------------------------------
;Pages

!insertmacro MUI_PAGE_LICENSE "${src_dir}/${license_file}"
!insertmacro MUI_PAGE_DIRECTORY
!insertmacro MUI_PAGE_INSTFILES

!insertmacro MUI_UNPAGE_CONFIRM
!insertmacro MUI_UNPAGE_INSTFILES
;--------------------------------
;Languages

!insertmacro MUI_LANGUAGE "English"
;--------------------------------
;Installer Sections

Section "Dummy Section" SecDummy
    SetOutPath "$INSTDIR"
    ;Store installation folder
    WriteRegStr HKCU "${regkey}" "" $INSTDIR
    ; Uninstall reg keys
    WriteRegStr HKLM "${uninstkey}" "DisplayName" "${prodname} ${version} (remove only)"
    WriteRegStr HKLM "${uninstkey}" "UninstallString" '"$INSTDIR\${uninstaller}"'
    ;Create uninstaller
    WriteUninstaller "$INSTDIR\${uninstaller}"

    ; package all files, recursively, preserving attributes
    ; assume files are in the correct places
    File /a /r "${src_dir}\*.*"

SectionEnd

; create shortcuts
Section
    SetOutPath $INSTDIR ; for working directory
    CreateDirectory "${startmenu}"
    CreateShortCut "${startmenu}\${prodname}.lnk" "$INSTDIR\${exec}"
    ; have to use COMSPEC because of the redirection
    #Exec "$INSTDIR\loadpixbufs.bat"
    ExpandEnvStrings $0 %COMSPEC%

    ; create a .bat file to run gdk-pixbuf-query-loaders.exe
    Var /GLOBAL QUERY_PIXBUF_CMD
    StrCpy $QUERY_PIXBUF_CMD '"$INSTDIR\gtk\bin\gdk-pixbuf-query-loaders.exe" > "$INSTDIR\gtk\etc\gtk-2.0\gdk-pixbuf.loaders"' 
    FileOpen $0 $INSTDIR\query_pixbufs.bat w
    IfErrors done
    FileWrite $0 $QUERY_PIXBUF_CMD
    FileClose $0
;    MessageBox MB_OK|MB_ICONSTOP $INSTDIR
;    MessageBox MB_OK|MB_ICONSTOP $QUERY_PIXBUF_CMD   
    nsExec::Exec '"$INSTDIR\query_pixbufs.bat"'
    done:
SectionEnd

; Uninstaller
; All section names prefixed by "Un" will be in the uninstaller

UninstallText "This will uninstall ${prodname}."

Section "Uninstall"
    DeleteRegKey HKLM "${uninstkey}"
    DeleteRegKey HKLM "${regkey}"
    Delete "${startmenu}\*.*"
    Delete "${startmenu}"
    SetOutPath $TEMP
    RMDir /r "$INSTDIR"
    RMDir /r ${startmenu}
SectionEnd
<|MERGE_RESOLUTION|>--- conflicted
+++ resolved
@@ -12,11 +12,7 @@
 ; general
 Name "Bauble"
 
-<<<<<<< HEAD
-!define version "1.0.3" ; :bump
-=======
 !define version "1.0.10" ; :bump
->>>>>>> ac44f7dd
 !define src_dir "../dist"
 Outfile "bauble-${version}-setup.exe"
 
