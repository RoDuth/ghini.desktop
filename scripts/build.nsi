--- conflicted
+++ resolved
@@ -12,11 +12,7 @@
 ; general
 Name "Bauble"
 
-<<<<<<< HEAD
-!define version "1.0.0b1" ; :bump
-=======
-!define version "1.0.0b21" ; :bump
->>>>>>> 176e63aa
+!define version "1.0.0b2" ; :bump
 !define src_dir "../dist"
 Outfile "bauble-${version}-setup.exe"
 
