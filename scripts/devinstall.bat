--- conflicted
+++ resolved
@@ -7,10 +7,8 @@
 set CHECKOUT=bauble-1.0
 
 :CONTINUE
-<<<<<<< HEAD
-=======
-echo going to install %CHECKOUT%
->>>>>>> b77b44da
+
+ECHO going to install %CHECKOUT%
 cd "%HOMEDRIVE%%HOMEPATH%"
 
 ECHO installing dependencies
@@ -31,6 +29,8 @@
 git clone https://github.com/Bauble/bauble.classic.git
 cd bauble.classic
 git checkout %CHECKOUT%
+
+ECHO going to build and install
 python setup.py build
 python setup.py install
 mkdir "%APPDATA%\Bauble" 2>NUL
