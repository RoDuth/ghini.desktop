#!/bin/bash

if [ -d ~/Local/github/Bauble ]
then
  echo "bauble checkout already in place"
  exit 1
fi

sudo apt-get install -y python-gtk2 git virtualenvwrapper
cat <<EOF >> ~/.profile
export WORKON_HOME=$HOME/.virtualenvs
export PROJECT_HOME=$HOME/Devel
source $(which virtualenvwrapper.sh)
EOF
. ~/.profile
<<<<<<< HEAD
mkdir -p ~/Local/github/Bauble
cd ~/Local/github/Bauble
git clone https://github.com/Bauble/bauble.classic
cd bauble.classic
if [ $# -ne 0 ]
then
  git checkout bauble-$1
fi
=======
mkdir -p ~/Local/github/mfrasca
cd ~/Local/github/mfrasca
git clone https://github.com/mfrasca/bauble.classic
git checkout bauble-1.0
>>>>>>> 841bd8b1
mkvirtualenv bacl --system-site-packages
workon bacl
python setup.py build
python setup.py install
mkdir ~/bin 2>/dev/null
cat <<EOF > ~/bin/bauble
#!/bin/bash

GITHOME=$HOME/Local/github/Bauble/bauble.classic/

source /usr/local/bin/virtualenvwrapper.sh
workon bacl

while getopts us: f
do
  case \$f in
    u)  cd \$GITHOME
	git pull
	python setup.py build
	python setup.py install
	exit 1;;
    s)  cd \$GITHOME
	git checkout bauble-$OPTARG
        git pull
	python setup.py build
	python setup.py install
	exit 1;;
  esac
done

bauble
deactivate
EOF
chmod +x ~/bin/bauble<|MERGE_RESOLUTION|>--- conflicted
+++ resolved
@@ -13,7 +13,6 @@
 source $(which virtualenvwrapper.sh)
 EOF
 . ~/.profile
-<<<<<<< HEAD
 mkdir -p ~/Local/github/Bauble
 cd ~/Local/github/Bauble
 git clone https://github.com/Bauble/bauble.classic
@@ -22,12 +21,6 @@
 then
   git checkout bauble-$1
 fi
-=======
-mkdir -p ~/Local/github/mfrasca
-cd ~/Local/github/mfrasca
-git clone https://github.com/mfrasca/bauble.classic
-git checkout bauble-1.0
->>>>>>> 841bd8b1
 mkvirtualenv bacl --system-site-packages
 workon bacl
 python setup.py build
@@ -50,7 +43,7 @@
 	python setup.py install
 	exit 1;;
     s)  cd \$GITHOME
-	git checkout bauble-$OPTARG
+	git checkout bauble-\$OPTARG
         git pull
 	python setup.py build
 	python setup.py install
