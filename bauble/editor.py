# editor.py
#
# Description: a collection of functions and abstract classes for creating
# editors for Bauble data
#

import datetime
import os
import sys
import traceback
import weakref

import dateutil.parser as date_parser
import gtk
import gobject
import lxml.etree as etree
import pango
from sqlalchemy import *
from sqlalchemy.orm import *

import bauble
import bauble.db as db
from bauble.error import check, CheckConditionError, BaubleError
import bauble.paths as paths
import bauble.prefs as prefs
import bauble.utils as utils
from bauble.error import CommitException
from bauble.utils.log import debug, warning

# TODO: create a generic date entry that can take a mask for the date format
# see the date entries for the accession and accession source presenters

class ValidatorError(Exception):

    def __init__(self, msg):
        self.msg = msg

    def __str__(self):
        return self.msg


class Validator(object):
    """
    The interface that other validators should implement.
    """

    def to_python(self, value):
        raise NotImplementedError


class DateValidator(Validator):
    """
    Validate that string is parseable with dateutil
    """
    def to_python(self, value):
        if not value:
            return None
        dayfirst = prefs.prefs[prefs.parse_dayfirst_pref]
        yearfirst = prefs.prefs[prefs.parse_yearfirst_pref]
        default_year = 1
        default = datetime.date(1, 1, default_year)
        try:
            date = date_parser.parse(value, dayfirst=dayfirst,
                                     yearfirst=yearfirst, default=default)
            if date.year == default_year:
                raise ValueError
        except Exception, e:
            raise ValidatorError(str(e))
        return value



# class DateTimeValidator(object):
#     pass


class StringOrNoneValidator(Validator):
    """
    If the value is an empty string then return None, else return the
    str() of the value.
    """

    def to_python(self, value):
        if value in (u'', ''):
            return None
        return str(value)


class UnicodeOrNoneValidator(Validator):
    """
    If the value is an empty unicode string then return None, else
    return the unicode() of the value. The default encoding is
    'utf-8'.
    """
    def __init__(self, encoding='utf-8'):
        self.encoding = encoding

    def to_python(self, value):
        if value in (u'', ''):
            return None
        return utils.to_unicode(value, self.encoding)



class IntOrNoneStringValidator(Validator):
    """
    If the value is an int, long or can be cast to int then return the
    number, else return None
    """

    def to_python(self, value):
        if value is None or (isinstance(value, str) and value == ''):
            return None
        elif isinstance(value, (int, long)):
            return value
        try:
            return int(value)
        except Exception:
            raise ValidatorError('Could not convert value to int: %s (%s)' \
                                 % (value, type(value)))


class FloatOrNoneStringValidator(Validator):
    """
    If the value is an int, long, float or can be cast to float then
    return the number, else return None
    """

    def to_python(self, value):
        if value is None or (isinstance(value, str) and value == ''):
            return None
        elif isinstance(value, (int, long, float)):
            return value
        try:
            return float(value)
        except Exception:
            raise ValidatorError('Could not convert value to float: %s (%s)' \
                                 % (value, type(value)))



def default_completion_cell_data_func(column, renderer, model, treeiter,
                                      data=None):
    '''
    the default completion cell data function for
    GenericEditorView.attach_completions
    '''
    v = model[treeiter][0]
    renderer.set_property('markup', utils.to_unicode(v))


def default_completion_match_func(completion, key_string, treeiter):
    '''
    the default completion match function for
    GenericEditorView.attach_completions, does a case-insensitive string
    comparison of the the completions model[iter][0]
    '''
    value = completion.get_model()[treeiter][0]
    return str(value).lower().startswith(key_string.lower())



class GenericEditorView(object):
    """
    An generic object meant to be extended to provide the view for a
    GenericModelViewPresenterEditor

    :param filename: a gtk.Builder UI definition
    :param parent:
    """
    _tooltips = {}

    def __init__(self, filename, parent=None):
        builder = utils.BuilderLoader.load(filename)
        self.widgets = utils.BuilderWidgets(builder)
        if parent:
            self.get_window().set_transient_for(parent)
        elif bauble.gui:
            self.get_window().set_transient_for(bauble.gui.window)
        self.response = None
        self.__attached_signals = []

        # set the tooltips...use gtk.Tooltip api introducted in GTK+ 2.12
        for widget_name, markup in self._tooltips.iteritems():
            try:
                self.widgets[widget_name].set_tooltip_markup(markup)
            except Exception, e:
                values = dict(widget_name=widget_name, exception=e)
                debug(_('Couldn\'t set the tooltip on widget '\
                        '%(widget_name)s\n\n%(exception)s' % values))

        window = self.get_window()
        self.connect(window, 'delete-event', self.on_window_delete)
        if isinstance(window, gtk.Dialog):
            self.connect(window, 'close', self.on_dialog_close)
            self.connect(window, 'response', self.on_dialog_response)


    def connect(self, obj, signal, callback, *args):
        """
        Attach a signal handler for signal on obj.  For more
        information see :meth:`gobject.connect_after`

        :param obj: An instance of a subclass of gobject that will
          receive the signal

        :param signal: the name of the signal the object will receive

        :param callback: the function or method to call the object
          receives the signal

        :param *args: extra args to pass the the callback
        """
        if isinstance(obj, basestring):
            obj = self.widgets[obj]
        sid = obj.connect(signal, callback, *args)
        self.__attached_signals.append((obj, sid))
        return sid


    def connect_after(self, obj, signal, callback, *args):#data=None):
        """
        Attach a signal handler for signal on obj.  For more
        information see :meth:`gobject.connect_after`

        :param obj: An instance of a subclass of gobject that will
          receive the signal

        :param signal: the name of the signal the object will receive

        :param callback: the function or method to call the object
          receives the signal

        :param *args: extra args to pass the the callback
        """
        if isinstance(obj, basestring):
            obj = self.widgets[obj]
        sid = obj.connect_after(signal, callback, *args)
        # if data:
        #     sid = obj.connect_after(signal, callback, data)
        # else:
        #     sid = obj.connect_after(signal, callback)
        self.__attached_signals.append((obj, sid))
        return sid


    def disconnect_all(self):
        """
        Disconnects all the signal handlers attached with
        :meth:`GenericEditorView.connect` or
        :meth:`GenericEditorView.connect_after`
        """
        for obj, sid in self.__attached_signals:
            obj.disconnect(sid)
        del self.__attached_signals[:]


    def get_window(self):
        """
        Return the top level window for view
        """
        raise NotImplementedError


    def set_widget_value(self, widget, value, markup=True, default=None,
                         index=0):
        '''
        :param widget: a widget or name of a widget in self.widgets
        :param value: the value to put in the widgets
        :param markup: whether the data in value uses pango markup
        :param default: the default value to put in the widget if value is None
        :param index: the row index to use for those widgets who use a model

        This method caled bauble.utils.set_widget_value()
        '''
        if isinstance(widget, gtk.Widget):
            utils.set_widget_value(widget, value, markup, default, index)
        else:
            utils.set_widget_value(self.widgets[widget], value, markup,
                                   default, index)


    def on_dialog_response(self, dialog, response, *args):
        '''
        Called if self.get_window() is a gtk.Dialog and it receives
        the response signal.
        '''
        dialog.hide()
        self.response = response
        return response


    def on_dialog_close(self, dialog, event=None):
        """
        Called if self.get_window() is a gtk.Dialog and it receives
        the close signal.
        """
        dialog.hide()
        return False


    def on_window_delete(self, window, event=None):
        """
        Called when the window return by get_window() receives the
        delete event.
        """
        window.hide()
        return False


    def attach_completion(self, entry,
                          cell_data_func=default_completion_cell_data_func,
                          match_func=default_completion_match_func,
                          minimum_key_length=2,
                          text_column=-1):
        """
        Attach an entry completion to a gtk.Entry.  The defaults
        values for this attach_completion assumes the completion popup
        only shows text and that the text is in the first column of
        the model.

        Return the completion attached to the entry.

        NOTE: If you are selecting completions from strings in your model
        you must set the text_column parameter to the column in the
        model that holds the strings or else when you select the string
        from the completions it won't get set properly in the entry
        even though you call entry.set_text().

        :param entry: the name of the entry to attach the completion

        :param cell_data_func: the function to use to display the rows in
          the completion popup

        :param match_func: a function that returns True/False if the
          value from the model should be shown in the completions

        :param minimum_key_length: default=2

        :param text_column: the value of the text-column property on the entry,
          default is -1
        """

        # TODO: we should add a default ctrl-space to show the list of
        # completions regardless of the length of the string
        completion = gtk.EntryCompletion()
        cell = gtk.CellRendererText() # set up the completion renderer
        completion.pack_start(cell)
        completion.set_cell_data_func(cell, cell_data_func)
        completion.set_match_func(match_func)
        completion.set_property('text-column', text_column)
        completion.set_minimum_key_length(minimum_key_length)
        # TODO: inline completion doesn't work for me
        #completion.set_inline_completion(True)
        completion.set_popup_completion(True)
        completion.props.popup_set_width = False
        if isinstance(entry, basestring):
            self.widgets[entry].set_completion(completion)
        else:
            entry.set_completion(completion)

        # allow later access to the match func just in case
        completion._match_func = match_func

        return completion


    # TODO: add the ability to pass a sort function
    # TODO: add a default value to set in the combo
    def init_translatable_combo(self, combo, translations, default=None,
                                cmp=None):
        """
        Initialize a gtk.ComboBox with translations values where
        model[row][0] is the value that will be stored in the database
        and model[row][1] is the value that will be visible in the
        gtk.ComboBox.

        A gtk.ComboBox initialized with this method should work with
        self.assign_simple_handler()

        :param combo:
        :param translations: a dictionary of values->translation
        """
        if isinstance(combo, basestring):
            combo = self.widgets[combo]
        combo.clear()
        # using 'object' avoids SA unicode warning
        model = gtk.ListStore(object, str)
        for key, value in sorted(translations.iteritems(), key=lambda x: x[1]):
            model.append([key, value])
        combo.set_model(model)
        cell = gtk.CellRendererText()
        combo.pack_start(cell, True)
        combo.add_attribute(cell, 'text', 1)


    def save_state(self):
        '''
        Save the state of the view by setting a value in the preferences
        that will be called restored in restore_state
        e.g. prefs[pref_string] = pref_value
        '''
        pass

    def restore_state(self):
        '''
        Restore the state of the view, this is usually done by getting a value
        by the preferences and setting the equivalent in the interface
        '''
        pass

    def start(self):
        '''
        Must be implemented.
        '''
        raise NotImplementedError

    def cleanup(self):
        """
        Should be caled when after self.start() returns to cleanup
        undo any changes on the view.

        By default all it does is call self.disconnect_all()
        """
        self.disconnect_all()


class DontCommitException(Exception):
    """
    This is used for GenericModelViewPresenterEditor.commit_changes() to
    signal that for some reason the editor doesn't want to commit the current
    values and would like to redisplay
    """
    pass



class GenericEditorPresenter(object):
    """
    The presenter of the Model View Presenter Pattern

    :param model: an object instance mapped to an SQLAlchemy table
    :param view: should be an instance of GenericEditorView

    The presenter should usually be initialized in the following order:
    1. initialize the widgets
    2. refresh the view, put values from the model into the widgets
    3. connect the signal handlers
    """
    problem_color = gtk.gdk.color_parse('#FFDCDF')

    def __init__(self, model, view):
        widget_model_map = {}
        self.model = model
        self.view = view
        self.problems = set()


    # whether the presenter should be commited or not
    def dirty(self):
        """
        Returns True or False depending on whether the presenter has
        changed anything that needs to be committed.  This doesn't
        necessarily imply that the session is not dirty nor is it
        required to change back to True if the changes are committed.
        """
        raise NotImplementedError


    def has_problems(self, widget):
        """
        Return True/False depending on if widget has any problems
        attached to it.
        """
        from operator import getitem
        filter(lambda p: getitem(p, 1) == widget is not None, self.problems)


    def clear_problems(self):
        """
        Clear all the problems from all widgets associated with the presenter
        """
        tmp = self.problems.copy()
        map(lambda p: self.remove_problem(p[0], p[1]), tmp)
        self.problems.clear()


    def remove_problem(self, problem_id, problem_widgets=None):
        """
        Remove problem_id from self.problems and reset the background
        color of the widget(s) in problem_widgets

        :param problem_id: A unique id for the problem
        :param problem_widgets: The widget that as the problem (default=None)
        """
        if not problem_widgets:
            # remove all the problem ids regardless of the widgets
            # they are attached to

            # TODO: should this only remove problem ids if the widget
            # part of the problem is None?
            tmp = self.problems.copy()
            for p, w in tmp:
                if p == problem_id:
                    self.problems.remove((p, w))
            return
        elif isinstance(problem_widgets, (list, tuple)):
            # call remove_problem() on each item in problem_widgets
            map(lambda w: self.remove_problem(problem_id, w), problem_widgets)
            return

        try:
            while True:
                # keep removing matching problems until we get a key error
                self.problems.remove((problem_id, problem_widgets))
                problem_widgets.modify_bg(gtk.STATE_NORMAL, None)
                problem_widgets.modify_base(gtk.STATE_NORMAL, None)
                problem_widgets.queue_draw()
        except KeyError, e:
            #debug(e)
            pass


    def add_problem(self, problem_id, problem_widgets=None):
        """
        Add problem_id to self.problems and change the background of widget(s)
        in problem_widgets.

        :param problem_id: A unique id for the problem.

        :param problem_widgets: either a widget or list of widgets
          whose background color should change to indicate a problem
          (default=None)
        """
        if isinstance(problem_widgets, (tuple, list)):
            map(lambda w: self.add_problem(problem_id, w), problem_widgets)

        self.problems.add((problem_id, problem_widgets))
        if problem_widgets:
            problem_widgets.modify_bg(gtk.STATE_NORMAL, self.problem_color)
            problem_widgets.modify_base(gtk.STATE_NORMAL, self.problem_color)
            problem_widgets.queue_draw()


    def init_enum_combo(self, widget_name, field):
        """
        Initialize a gtk.ComboBox widget with name widget_name from
        enum values in self.model.field

        :param widget_name:

        :param field:
        """
        combo = self.view.widgets[widget_name]
        mapper = object_mapper(self.model)
        values = sorted(mapper.c[field].type.values)
        # WARNING: this is really dangerous since it might mean that a
        # value is stored in the column that is not in the Enum
        #
        #if None in values:
        #    values.remove(None)
        #    values.insert(0, '')
        utils.setup_text_combobox(combo, values)


#     def bind_widget_to_model(self, widget_name, model_field):
#         # TODO: this is just an idea stub, should we have a method like
#         # this so to put the model values in the view we just
#         # need a for loop over the keys of the widget_model_map
#         pass


    def set_model_attr(self, attr, value, validator=None):
        """
        It is best to use this method to set values on the model
        rather than setting them directly.  Derived classes can
        override this method to take action when the model changes.

        :param attr: the attribute on self.model to set
        :param value: the value the attribute will be set to
        :param validator: validates the value before setting it
        """
        #debug('editor.set_model_attr(%s, %s)' % (attr, value))
        if validator:
            try:
                value = validator.to_python(value)
                self.remove_problem('BAD_VALUE_%s' % attr)
            except ValidatorError, e:
                self.add_problem('BAD_VALUE_%s' % attr)
            else:
                setattr(self.model, attr, value)
        else:
            setattr(self.model, attr, value)


    def assign_simple_handler(self, widget_name, model_attr, validator=None):
        '''
        Assign handlers to widgets to change fields in the model.

        :param widget_name:

        :param model_attr:

        :param validator:

        Note: Where widget is a gtk.ComboBox or gtk.ComboBoxEntry then
        the value is assumed to be stored in model[row][0]
        '''
        widget = self.view.widgets[widget_name]
        check(widget is not None, _('no widget with name %s') % widget_name)

        class ProblemValidator(Validator):

            def __init__(self, presenter, wrapped):
                self.presenter = presenter
                self.wrapped = wrapped

            def to_python(self, value):
                try:
                    value = self.wrapped.to_python(value)
                    self.presenter.remove_problem('BAD_VALUE_%s' \
                                             % model_attr,widget)
                except Exception, e:
                    self.presenter.add_problem('BAD_VALUE_%s' \
                                              % model_attr, widget)
                    raise
                return value

        if validator:
            validator = ProblemValidator(self, validator)

        if isinstance(widget, gtk.Entry):
            def on_changed(entry):
                self.set_model_attr(model_attr, entry.props.text, validator)
            self.view.connect(widget, 'changed', on_changed)
        elif isinstance(widget, gtk.TextView):
            def on_changed(textbuff):
                self.set_model_attr(model_attr, textbuff.props.text, validator)
            buff = widget.get_buffer()
            self.view.connect(buff, 'changed', on_changed)
        elif isinstance(widget, gtk.ComboBox):
            # this also handles gtk.ComboBoxEntry since it extends
            # gtk.ComboBox
            def combo_changed(combo, data=None):
                if not combo.get_active_iter():
                    # get here if there is no model on the ComboBoxEntry
                    return
                model = combo.get_model()
                value = model[combo.get_active_iter()][0]
                if not isinstance(combo, gtk.ComboBoxEntry):
                    if model is None:
                        return
                    i = combo.get_active_iter()
                    if i is None:
                        return
                    value = combo.get_model()[combo.get_active_iter()][0]
                else:
                    value = combo.child.props.text
                #data = combo.get_model()[combo.get_active_iter()][0]
                #debug('%s=%s' % (model_attr, data))
                if isinstance(widget, gtk.ComboBoxEntry):
                    widget.child.set_text(str(value))
                self.set_model_attr(model_attr, value, validator)
            def entry_changed(entry, data=None):
                self.set_model_attr(model_attr, entry.props.text, validator)
            self.view.connect(widget, 'changed', combo_changed)
            if isinstance(widget, gtk.ComboBoxEntry):
                self.view.connect(widget.child, 'changed', entry_changed)
        elif isinstance(widget, (gtk.ToggleButton, gtk.CheckButton,
                                 gtk.RadioButton)):
            def toggled(button, data=None):
                active = button.get_active()
#                debug('toggled %s: %s' % (widget_name, active))
                button.set_inconsistent(False)
                self.set_model_attr(model_attr, active, validator)
            self.view.connect(widget, 'toggled', toggled)
        else:
            raise ValueError('assign_simple_handler() -- '\
                             'widget type not supported: %s' % type(widget))


    def assign_completions_handler(self, widget, get_completions,
                                   on_select=lambda v: v):
        """
        Dynamically handle completions on a gtk.Entry.

        :param widget: a gtk.Entry instance or widget name

        :param get_completions: the method to call when a list of
          completions is requested, returns a list of completions

        :param on_select: callback for when a value is selected from
          the list of completions
        """
        if not isinstance(widget, gtk.Entry):
            widget = self.view.widgets[widget]
        PROBLEM = hash(widget.get_name())
        key_length = 2
        def add_completions(text):
            #debug('add_completions(%s)' % text)
            if get_completions is None:
                # get_completions is None usually means that the
                # completions model already has a static list of
                # completions
                return
            # always get completions from the first two characters from
            # a string
            def idle_callback(values):
                completion = widget.get_completion()
                utils.clear_model(completion)
                completion_model = gtk.ListStore(object)
                for v in values:
                    completion_model.append([v])
                completion.set_model(completion_model)
            values = get_completions(text[:key_length])
            gobject.idle_add(idle_callback, values)

        def on_changed(entry, *args):
            text = entry.get_text()
            #debug('on_changed: %s' % text)
            comp = entry.get_completion()
            comp_model = comp.get_model()
            found = []
            if comp_model:
                # search the tree model to see if the text in the
                # entry matches one of the completions, if so then
                # emit the match-selected signal, this allows us to
                # entry a match in the entry without having to select
                # it from the popup
                def _cmp(row, data):
                    if hasattr(comp, '_match_func'):
                        return comp._match_func(comp, text, row.iter)
                    else:
                        return utils.utf8(row[0]) == text
                #debug('search for %s' % text)
                found = utils.search_tree_model(comp_model, text, _cmp)
                #debug(found)
                if len(found) == 1:
                    v = comp.get_model()[found[0]][0]
                    #debug('found: %s'  % str(v))
                    # only auto select if the full string has been entered
                    if text.lower() == utils.utf8(v).lower():
                        comp.emit('match-selected', comp.get_model(), found[0])
                    else:
                        found = None

            if text != '' and not found and PROBLEM not in self.problems:
                self.add_problem(PROBLEM, widget)
                on_select(None)

            if (not comp_model and len(text)>key_length) or \
                    len(text) == key_length:
                #debug('add_completions: %s' % text)
                add_completions(text)
            return True

        def on_match_select(completion, compl_model, treeiter):
            value = compl_model[treeiter][0]
            widget.props.text = utils.utf8(value)
            self.remove_problem(PROBLEM, widget)
            on_select(value)
            return True # return True or on_changed() will be called with ''

        completion = widget.get_completion()
        check(completion is not None, 'the gtk.Entry %s doesn\'t have a '\
              'completion attached to it' % widget.get_name())

        self.view.connect(widget, 'changed', on_changed)
        self.view.connect(completion, 'match-selected', on_match_select)


    def start(self):
        """
        Start the presenter.  This must be implemented by all classes
        that subclass :class:`GenericEditorPresenter`
        """
        raise NotImplementedError


    def cleanup(self):
        """
        Revert any changes the presenter might have done to the
        widgets so that next time the same widgets are open everything
        will be normal.

        By default it only calls self.view.cleanup()
        """
        self.clear_problems()
        self.view.cleanup()


    def refresh_sensitivity(self):
        """
<<<<<<< HEAD
        Refresh the sensitivity of the various widgets in the presenters view.
        """
        raise NotImplementedError
=======
        Refresh the sensitivity of the dialog buttons.

        This is not a required method for classes tha extend
        GenericEditorPresenter.
        """
        pass
>>>>>>> 9b62d34a


    def refresh_view(self):
        """
<<<<<<< HEAD
        Put the values from the model into the widgets.  It is
        possible that calling this method after the signal handlers
        for the widgets have been attached that the signal
        handlers will fire when the values are place in the widgets.
=======
        Refresh the view with the model values.  This method should be
        called before any signal handlers are configured on the view
        so that the model isn't changed when the widget values are set.

        Any classes that extend GenericEditorPresenter are required to
        implement this method.
>>>>>>> 9b62d34a
        """
        # TODO: should i provide a generic implementation of this method
        # as long as widget_to_field_map exist
        raise NotImplementedError



class GenericModelViewPresenterEditor(object):
    '''
    GenericModelViewPresenterEditor assume that model is an instance
    of object mapped to a SQLAlchemy table

    The editor creates it's own session and merges the model into
    it.  If the model is already in another session that original
    session will not be effected.

    When creating a subclass of this editor then you should explicitly
    close the session when you are finished with it.

    :param model: an instance of an object mapped to a SQLAlchemy
      Table, the model will be copied and merged into self.session so
      that the original model will not be changed

    :param parent: the parent windows for the view or None
    '''
    ok_responses = ()

    def __init__(self, model, parent=None):
        self.session = db.Session()
        self.model = self.session.merge(model)


    def attach_response(self, dialog, response, keyname, mask):
        '''
        Attach a response to dialog when keyname and mask are pressed
        '''
        def callback(widget, event, key, mask):
#            debug(gtk.gdk.keyval_name(event.keyval))
            if event.keyval == gtk.gdk.keyval_from_name(key) \
                   and (event.state & mask):
                widget.response(response)
        dialog.add_events(gtk.gdk.KEY_PRESS_MASK)
        dialog.connect("key-press-event", callback, keyname, mask)


    def commit_changes(self):
        '''
        Commit the changes to self.session()
        '''
        objs = list(self.session)
        try:
            self.session.commit()
        except Exception, e:
            warning(e)
            self.session.rollback()
            self.session.add_all(objs)
            raise
        return True


# TODO: create a seperate class for browsing notes in a treeview
# structure

# TODO: add an "editable" property to the NotesPresenter and if it is
# True then show the add/remove buttons

class NotesPresenter(GenericEditorPresenter):
    """
    The NotesPresenter provides a generic presenter for editor notes
    on an item in the database.  This presenter requires that the
    notes property provide a specific interface.

    :param presenter: the parent presenter of this presenter
    :param notes_property: the string name of the notes property of
      the presenter.model
    :param parent_container: the gtk.Container to add the notes editor box to
    """

    def __init__(self, presenter, notes_property, parent_container):
        super(NotesPresenter, self).__init__(presenter.model, None)

        # open the glade file and extract the UI markup the presenter will use
        filename = os.path.join(paths.lib_dir(), 'notes.glade')
        xml = etree.parse(filename)
        builder = gtk.Builder()
        el = xml.find("//object[@id='notes_editor_box']")
        import sys
        if sys.platform == 'win32':
            # NOTE: PyGTK for Win32 is broken so we have to include
            # this little hack
            #
            # TODO: is this only a specific set of version of
            # PyGTK/GTK...it was only tested with PyGTK 2.12
            builder.add_from_string(etree.tostring(xml), -1)
        else:
            builder.add_from_string(etree.tostring(xml))
        self.widgets = utils.BuilderWidgets(builder)

        self.parent_ref = weakref.ref(presenter)
        self.note_cls = object_mapper(presenter.model).\
            get_property(notes_property).mapper.class_
        self.notes = getattr(presenter.model, notes_property)
        self.parent_container = parent_container
        editor_box = self.widgets.notes_editor_box#gtk.VBox()
        self.widgets.remove_parent(editor_box)
        parent_container.add(editor_box)

        self._dirty = False

        # the expander are added to self.box
        self.box = self.widgets.notes_expander_box

        for note in self.notes:
            box = self.add_note(note)
            box.set_expanded(False)

        if len(self.notes) < 1:
            self.add_note()

        self.box.get_children()[0].set_expanded(True) # expand first one

        self.widgets.notes_add_button.connect('clicked',
                                              self.on_add_button_clicked)
        self.box.show_all()


    def dirty(self):
        return self._dirty


    def on_add_button_clicked(self, *args):
        box = self.add_note()
        box.set_expanded(True)


    def add_note(self, note=None):
        """
        Add a new note to the model.
        """
        expander = NotesPresenter.NoteBox(self, note)
        self.box.pack_start(expander, expand=False, fill=False)#, padding=10)
        self.box.reorder_child(expander, 0)
        expander.show_all()
        return expander


    class NoteBox(gtk.HBox):

        def __init__(self, presenter, model=None):
            super(NotesPresenter.NoteBox, self).__init__()

            # open the glade file and extract the markup that the
            # expander will use
            filename = os.path.join(paths.lib_dir(), 'notes.glade')
            xml = etree.parse(filename)
            el = xml.find("//object[@id='notes_box']")
            builder = gtk.Builder()
            s = '<interface>%s</interface>' % etree.tostring(el)
            if sys.platform == 'win32':
                # NOTE: PyGTK for Win32 is broken so we have to include
                # this little hack
                #
                # TODO: is this only a specific set of version of
                # PyGTK/GTK...it was only tested with PyGTK 2.12
                builder.add_from_string(s, -1)
            else:
                builder.add_from_string(s)
            self.widgets = utils.BuilderWidgets(builder)

            notes_box = self.widgets.notes_box
            self.widgets.remove_parent(notes_box)
            self.pack_start(notes_box, expand=True, fill=True)

            self.session = object_session(presenter.model)
            self.presenter = presenter
            if model:
                self.model = model
            else:
                self.model = presenter.note_cls()

            self.widgets.notes_expander.props.use_markup = True
            self.widgets.notes_expander.props.label = ''
            self.widgets.notes_expander.props.label_widget.\
                ellipsize = pango.ELLIPSIZE_END

            # set the model values on the widgets
            mapper = object_mapper(self.model)
            values = utils.get_distinct_values(mapper.c['category'],
                                               self.session)
            utils.setup_text_combobox(self.widgets.category_comboentry, values)
            utils.set_widget_value(self.widgets.category_comboentry,
                                   self.model.category or '')
            utils.setup_date_button(self.widgets.date_entry,
                                    self.widgets.date_button)
            date_str = utils.today_str()
            if self.model.date:
                format = prefs.prefs[prefs.date_format_pref]
                date_str = self.model.date.strftime(format)
            utils.set_widget_value(self.widgets.date_entry, date_str)
            utils.set_widget_value(self.widgets.user_entry,
                                   self.model.user or '')
            buff = gtk.TextBuffer()
            self.widgets.note_textview.set_buffer(buff)
            utils.set_widget_value(self.widgets.note_textview,
                                   self.model.note or '')

            # connect the signal handlers
            self.widgets.date_entry.connect('changed',
                                            self.on_date_entry_changed)
            self.widgets.user_entry.connect('changed',
                                            self.on_user_entry_changed)
            # connect category comboentry widget and child entry
            self.widgets.category_comboentry.connect('changed',
                                             self.on_category_combo_changed)
            self.widgets.category_comboentry.child.connect('changed',
                                             self.on_category_entry_changed)
            buff.connect('changed', self.on_note_buffer_changed)
            self.widgets.notes_remove_button.connect('clicked',
                                             self.on_notes_remove_button)

            self.update_label()
            self.show_all()


        def set_expanded(self, expand):
            self.widgets.notes_expander.props.expanded = expand


        def on_notes_remove_button(self, button, *args):
            """
            """
            if self.model in self.presenter.notes:
                self.presenter.notes.remove(self.model)
            self.widgets.remove_parent(self.widgets.notes_box)
            self.presenter._dirty = True
            self.presenter.parent_ref().refresh_sensitivity()


        def on_date_entry_changed(self, entry, *args):
            PROBLEM = 'BAD_DATE'
            text = entry.props.text
            try:
                text = DateValidator().to_python(text)
            except Exception, e:
                self.presenter.add_problem(PROBLEM, entry)
            else:
                self.presenter.remove_problem(PROBLEM, entry)
                self.set_model_attr('date', text)


        def on_user_entry_changed(self, entry, *args):
            value = utils.utf8(entry.props.text)
            if not value: # if value == ''
                value = None
            self.set_model_attr('user', value)


        def on_category_combo_changed(self, combo, *args):
            """
            Sets the text on the entry.  The model value is set in the
            entry "changed" handler.
            """
            text = ''
            treeiter = combo.get_active_iter()
            if treeiter:
                text = utils.utf8(combo.get_model()[treeiter][0])
            else:
                return
            self.widgets.category_comboentry.child.props.text = \
                utils.utf8(text)


        def on_category_entry_changed(self, entry, *args):
            """
            """
            value = utils.utf8(entry.props.text)
            if not value: # if value == ''
                value = None
            self.set_model_attr('category', value)


        def on_note_buffer_changed(self, buff, *args):
            value = utils.utf8(buff.props.text)
            if not value: # if value == ''
                value = None
            self.set_model_attr('note', value)


        def update_label(self):
            label = []
            date_str = None
            if self.model.date and isinstance(self.model.date, datetime.date):
                format = prefs.prefs[prefs.date_format_pref]
                date_str =utils.xml_safe_utf8(self.model.date.strftime(format))
            elif self.model.date:
                date_str = utils.xml_safe_utf8(self.model.date)
            else:
                date_str = self.widgets.date_entry.props.text

            if self.model.user and date_str:# and self.model.date:
                label.append(_('%(user)s on %(date)s') % \
                             dict(user=utils.xml_safe_utf8(self.model.user),
                                  date=date_str))
            elif date_str:
                label.append('%s' % date_str)
            elif self.model.user:
                label.append('%s' % utils.xml_safe_utf8(self.model.user))

            if self.model.category:
                label.append('(%s)' % utils.xml_safe_utf8(self.model.category))

            if self.model.note:
                note_str = ' : %s' % utils.xml_safe_utf8(self.model.note).\
                    replace('\n', '  ')
                max_length = 25
                # label.props.ellipsize doesn't work properly on a
                # label in an expander we just do it ourselves here
                if len(self.model.note) > max_length:
                    label.append('%s ...' % note_str[0:max_length-1])
                else:
                    label.append(note_str)

            self.widgets.notes_expander.set_label(' '.join(label))


        def set_model_attr(self, attr, value):
            setattr(self.model, attr, value)
            self.presenter._dirty = True
            if attr != 'date' and not self.model.date:
                # this is a little voodoo to set the date on the model
                # since when we create a new note box we add today's
                # date to the entry but we don't set the model so the
                # presenter doesn't appear dirty...we have to use a
                # tmp variable since the changed signal won't fire if
                # the new value is the same as the old
                entry = self.widgets.date_entry
                tmp = entry.props.text
                entry.props.text = ''
                entry.props.text = tmp
                # if the note is new and isn't yet associated with an
                # accession then set the accession when we start
                # changing values, this way we can setup a dummy
                # verification in the interface
                self.presenter.notes.append(self.model)

            self.update_label()

            # TODO: if refresh_sensitivity() part of the
            # GenericEditorPresenter interface???
            self.presenter.parent_ref().refresh_sensitivity()


<|MERGE_RESOLUTION|>--- conflicted
+++ resolved
@@ -791,39 +791,24 @@
 
     def refresh_sensitivity(self):
         """
-<<<<<<< HEAD
         Refresh the sensitivity of the various widgets in the presenters view.
-        """
-        raise NotImplementedError
-=======
-        Refresh the sensitivity of the dialog buttons.
 
         This is not a required method for classes tha extend
         GenericEditorPresenter.
         """
         pass
->>>>>>> 9b62d34a
 
 
     def refresh_view(self):
         """
-<<<<<<< HEAD
-        Put the values from the model into the widgets.  It is
-        possible that calling this method after the signal handlers
-        for the widgets have been attached that the signal
-        handlers will fire when the values are place in the widgets.
-=======
         Refresh the view with the model values.  This method should be
         called before any signal handlers are configured on the view
         so that the model isn't changed when the widget values are set.
-
-        Any classes that extend GenericEditorPresenter are required to
-        implement this method.
->>>>>>> 9b62d34a
         """
         # TODO: should i provide a generic implementation of this method
         # as long as widget_to_field_map exist
-        raise NotImplementedError
+        pass
+
 
 
 
