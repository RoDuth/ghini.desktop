# editor.py
#
# Description: a collection of functions and abstract classes for creating
# editors for Bauble data
#

import datetime
import os
import sys
import traceback
import weakref

import dateutil.parser as date_parser
import gtk
import gobject
import lxml.etree as etree
import pango
from sqlalchemy import *
from sqlalchemy.orm import *

import bauble
import bauble.db as db
from bauble.error import check, CheckConditionError, BaubleError
import bauble.paths as paths
import bauble.prefs as prefs
import bauble.utils as utils
from bauble.error import CommitException
from bauble.utils.log import debug, warning

# TODO: create a generic date entry that can take a mask for the date format
# see the date entries for the accession and accession source presenters

class ValidatorError(Exception):

    def __init__(self, msg):
        self.msg = msg

    def __str__(self):
        return self.msg


class Validator(object):
    """
    The interface that other validators should implement.
    """

    def to_python(self, value):
        raise NotImplementedError


class DateValidator(Validator):
    """
    Validate that string is parseable with dateutil
    """
    def to_python(self, value):
        if not value:
            return None
        dayfirst = prefs.prefs[prefs.parse_dayfirst_pref]
        yearfirst = prefs.prefs[prefs.parse_yearfirst_pref]
        default_year = 1
        default = datetime.date(1, 1, default_year)
        try:
            date = date_parser.parse(value, dayfirst=dayfirst,
                                     yearfirst=yearfirst, default=default)
            if date.year == default_year:
                raise ValueError
        except Exception, e:
            raise ValidatorError(str(e))
        return value



# class DateTimeValidator(object):
#     pass


class StringOrNoneValidator(Validator):
    """
    If the value is an empty string then return None, else return the
    str() of the value.
    """

    def to_python(self, value):
        if value in (u'', ''):
            return None
        return str(value)


class UnicodeOrNoneValidator(Validator):
    """
    If the value is an empty unicode string then return None, else
    return the unicode() of the value. The default encoding is
    'utf-8'.
    """
    def __init__(self, encoding='utf-8'):
        self.encoding = encoding

    def to_python(self, value):
        if value in (u'', ''):
            return None
        return utils.to_unicode(value, self.encoding)


class UnicodeOrEmptyValidator(Validator):
    """
    If the value is an empty unicode string then return '', else
    return the unicode() of the value. The default encoding is
    'utf-8'.
    """
    def __init__(self, encoding='utf-8'):
        self.encoding = encoding

    def to_python(self, value):
        if not value.strip():
            return ''
        return utils.to_unicode(value, self.encoding)



class IntOrNoneStringValidator(Validator):
    """
    If the value is an int, long or can be cast to int then return the
    number, else return None
    """

    def to_python(self, value):
        if value is None or (isinstance(value, str) and value == ''):
            return None
        elif isinstance(value, (int, long)):
            return value
        try:
            return int(value)
        except Exception:
            raise ValidatorError('Could not convert value to int: %s (%s)' \
                                 % (value, type(value)))


class FloatOrNoneStringValidator(Validator):
    """
    If the value is an int, long, float or can be cast to float then
    return the number, else return None
    """

    def to_python(self, value):
        if value is None or (isinstance(value, str) and value == ''):
            return None
        elif isinstance(value, (int, long, float)):
            return value
        try:
            return float(value)
        except Exception:
            raise ValidatorError('Could not convert value to float: %s (%s)' \
                                 % (value, type(value)))



def default_completion_cell_data_func(column, renderer, model, treeiter,
                                      data=None):
    '''
    the default completion cell data function for
    GenericEditorView.attach_completions
    '''
    v = model[treeiter][0]
    renderer.set_property('markup', utils.to_unicode(v))


def default_completion_match_func(completion, key_string, treeiter):
    '''
    the default completion match function for
    GenericEditorView.attach_completions, does a case-insensitive string
    comparison of the the completions model[iter][0]
    '''
    value = completion.get_model()[treeiter][0]
    return str(value).lower().startswith(key_string.lower())



class GenericEditorView(object):
    """
    An generic object meant to be extended to provide the view for a
    GenericModelViewPresenterEditor

    :param filename: a gtk.Builder UI definition
    :param parent:
    """
    _tooltips = {}

    def __init__(self, filename, parent=None):
        builder = utils.BuilderLoader.load(filename)
        self.widgets = utils.BuilderWidgets(builder)
        if parent:
            self.get_window().set_transient_for(parent)
        elif bauble.gui:
            self.get_window().set_transient_for(bauble.gui.window)
        self.response = None
        self.__attached_signals = []

        # set the tooltips...use gtk.Tooltip api introducted in GTK+ 2.12
        for widget_name, markup in self._tooltips.iteritems():
            try:
                self.widgets[widget_name].set_tooltip_markup(markup)
            except Exception, e:
                values = dict(widget_name=widget_name, exception=e)
                debug(_('Couldn\'t set the tooltip on widget '\
                        '%(widget_name)s\n\n%(exception)s' % values))

        window = self.get_window()
        self.connect(window, 'delete-event', self.on_window_delete)
        if isinstance(window, gtk.Dialog):
            self.connect(window, 'close', self.on_dialog_close)
            self.connect(window, 'response', self.on_dialog_response)


    def connect(self, obj, signal, callback, *args):
        """
        Attach a signal handler for signal on obj.  For more
        information see :meth:`gobject.connect_after`

        :param obj: An instance of a subclass of gobject that will
          receive the signal

        :param signal: the name of the signal the object will receive

        :param callback: the function or method to call the object
          receives the signal

        :param *args: extra args to pass the the callback
        """
        if isinstance(obj, basestring):
            obj = self.widgets[obj]
        sid = obj.connect(signal, callback, *args)
        self.__attached_signals.append((obj, sid))
        return sid


    def connect_after(self, obj, signal, callback, *args):#data=None):
        """
        Attach a signal handler for signal on obj.  For more
        information see :meth:`gobject.connect_after`

        :param obj: An instance of a subclass of gobject that will
          receive the signal

        :param signal: the name of the signal the object will receive

        :param callback: the function or method to call the object
          receives the signal

        :param *args: extra args to pass the the callback
        """
        if isinstance(obj, basestring):
            obj = self.widgets[obj]
        sid = obj.connect_after(signal, callback, *args)
        # if data:
        #     sid = obj.connect_after(signal, callback, data)
        # else:
        #     sid = obj.connect_after(signal, callback)
        self.__attached_signals.append((obj, sid))
        return sid


    def disconnect_all(self):
        """
        Disconnects all the signal handlers attached with
        :meth:`GenericEditorView.connect` or
        :meth:`GenericEditorView.connect_after`
        """
        for obj, sid in self.__attached_signals:
            obj.disconnect(sid)
        del self.__attached_signals[:]


    def get_window(self):
        """
        Return the top level window for view
        """
        raise NotImplementedError


    def set_widget_value(self, widget, value, markup=False, default=None,
                         index=0):
        '''
        :param widget: a widget or name of a widget in self.widgets
        :param value: the value to put in the widgets
        :param markup: whether the data in value uses pango markup
        :param default: the default value to put in the widget if value is None
        :param index: the row index to use for those widgets who use a model

        This method caled bauble.utils.set_widget_value()
        '''
        if isinstance(widget, gtk.Widget):
            utils.set_widget_value(widget, value, markup, default, index)
        else:
            utils.set_widget_value(self.widgets[widget], value, markup,
                                   default, index)


    def on_dialog_response(self, dialog, response, *args):
        '''
        Called if self.get_window() is a gtk.Dialog and it receives
        the response signal.
        '''
        dialog.hide()
        self.response = response
        return response


    def on_dialog_close(self, dialog, event=None):
        """
        Called if self.get_window() is a gtk.Dialog and it receives
        the close signal.
        """
        dialog.hide()
        return False


    def on_window_delete(self, window, event=None):
        """
        Called when the window return by get_window() receives the
        delete event.
        """
        window.hide()
        return False


    def attach_completion(self, entry,
                          cell_data_func=default_completion_cell_data_func,
                          match_func=default_completion_match_func,
                          minimum_key_length=2,
                          text_column=-1):
        """
        Attach an entry completion to a gtk.Entry.  The defaults
        values for this attach_completion assumes the completion popup
        only shows text and that the text is in the first column of
        the model.

        Return the completion attached to the entry.

        NOTE: If you are selecting completions from strings in your model
        you must set the text_column parameter to the column in the
        model that holds the strings or else when you select the string
        from the completions it won't get set properly in the entry
        even though you call entry.set_text().

        :param entry: the name of the entry to attach the completion

        :param cell_data_func: the function to use to display the rows in
          the completion popup

        :param match_func: a function that returns True/False if the
          value from the model should be shown in the completions

        :param minimum_key_length: default=2

        :param text_column: the value of the text-column property on the entry,
          default is -1
        """

        # TODO: we should add a default ctrl-space to show the list of
        # completions regardless of the length of the string
        completion = gtk.EntryCompletion()
        cell = gtk.CellRendererText() # set up the completion renderer
        completion.pack_start(cell)
        completion.set_cell_data_func(cell, cell_data_func)
        completion.set_match_func(match_func)
        completion.set_property('text-column', text_column)
        completion.set_minimum_key_length(minimum_key_length)
        completion.set_popup_completion(True)
        completion.props.popup_set_width = False
        if isinstance(entry, basestring):
            self.widgets[entry].set_completion(completion)
        else:
            entry.set_completion(completion)

        # allow later access to the match func just in case
        completion._match_func = match_func

        return completion


    # TODO: add the ability to pass a sort function
    # TODO: add a default value to set in the combo
    def init_translatable_combo(self, combo, translations, default=None,
                                cmp=None):
        """
        Initialize a gtk.ComboBox with translations values where
        model[row][0] is the value that will be stored in the database
        and model[row][1] is the value that will be visible in the
        gtk.ComboBox.

        A gtk.ComboBox initialized with this method should work with
        self.assign_simple_handler()

        :param combo:
        :param translations: a dictionary of values->translation
        """
        if isinstance(combo, basestring):
            combo = self.widgets[combo]
        combo.clear()
        # using 'object' avoids SA unicode warning
        model = gtk.ListStore(object, str)
        for key, value in sorted(translations.iteritems(), key=lambda x: x[1]):
            model.append([key, value])
        combo.set_model(model)
        cell = gtk.CellRendererText()
        combo.pack_start(cell, True)
        combo.add_attribute(cell, 'text', 1)


    def save_state(self):
        '''
        Save the state of the view by setting a value in the preferences
        that will be called restored in restore_state
        e.g. prefs[pref_string] = pref_value
        '''
        pass

    def restore_state(self):
        '''
        Restore the state of the view, this is usually done by getting a value
        by the preferences and setting the equivalent in the interface
        '''
        pass

    def start(self):
        '''
        Must be implemented.
        '''
        raise NotImplementedError

    def cleanup(self):
        """
        Should be caled when after self.start() returns to cleanup
        undo any changes on the view.

        By default all it does is call self.disconnect_all()
        """
        self.disconnect_all()


class DontCommitException(Exception):
    """
    This is used for GenericModelViewPresenterEditor.commit_changes() to
    signal that for some reason the editor doesn't want to commit the current
    values and would like to redisplay
    """
    pass



class GenericEditorPresenter(object):
    """
    The presenter of the Model View Presenter Pattern

    :param model: an object instance mapped to an SQLAlchemy table
    :param view: should be an instance of GenericEditorView

    The presenter should usually be initialized in the following order:
    1. initialize the widgets
    2. refresh the view, put values from the model into the widgets
    3. connect the signal handlers
    """
    problem_color = gtk.gdk.color_parse('#FFDCDF')

    def __init__(self, model, view):
        widget_model_map = {}
        self.model = model
        self.view = view
        self.problems = set()


    # whether the presenter should be commited or not
    def dirty(self):
        """
        Returns True or False depending on whether the presenter has
        changed anything that needs to be committed.  This doesn't
        necessarily imply that the session is not dirty nor is it
        required to change back to True if the changes are committed.
        """
        raise NotImplementedError


    def has_problems(self, widget):
        """
        Return True/False depending on if widget has any problems
        attached to it.
        """
        from operator import getitem
        for p, w in self.problems:
            if widget == w:
                return True


    def clear_problems(self):
        """
        Clear all the problems from all widgets associated with the presenter
        """
        tmp = self.problems.copy()
        map(lambda p: self.remove_problem(p[0], p[1]), tmp)
        self.problems.clear()


    def remove_problem(self, problem_id, problem_widgets=None):
        """
        Remove problem_id from self.problems and reset the background
        color of the widget(s) in problem_widgets.  If problem_id is
        None and problem_widgets is None then method won't do anything.

<<<<<<< HEAD
        :param problem_id: A unique id for the problem
        :param problem_widgets: The widget that as the problem (default=None)
=======
        :param problem_id: the problem to remove, if None then remove
        any problem from the problem_widget(s)

        :param problem_widgets: a gtk.Widget instance or list of list
        of widgets to remove the problem from, if None then remove all
        occurrences of problem_id regardless of the widget
>>>>>>> db38ba3d
        """
        if problem_id is None and not problem_widgets:
            # if no problem id and not problem widgets then don't do anything
            return

        tmp = self.problems.copy()
        for p, w in tmp:
            if (not problem_widgets and p == problem_id) or \
                    (problem_id is None and w == problem_widgets) or \
                    (p == problem_id and w == problem_widgets):
                if w:
                    w.modify_bg(gtk.STATE_NORMAL, None)
                    w.modify_base(gtk.STATE_NORMAL, None)
                    w.queue_draw()
                self.problems.remove((p, w))


    def add_problem(self, problem_id, problem_widgets=None):
        """
        Add problem_id to self.problems and change the background of widget(s)
        in problem_widgets.

        :param problem_id: A unique id for the problem.

        :param problem_widgets: either a widget or list of widgets
          whose background color should change to indicate a problem
          (default=None)
        """
        if isinstance(problem_widgets, (tuple, list)):
            map(lambda w: self.add_problem(problem_id, w), problem_widgets)

        self.problems.add((problem_id, problem_widgets))
        if problem_widgets:
            problem_widgets.modify_bg(gtk.STATE_NORMAL, self.problem_color)
            problem_widgets.modify_base(gtk.STATE_NORMAL, self.problem_color)
            problem_widgets.queue_draw()


    def init_enum_combo(self, widget_name, field):
        """
        Initialize a gtk.ComboBox widget with name widget_name from
        enum values in self.model.field

        :param widget_name:

        :param field:
        """
        combo = self.view.widgets[widget_name]
        mapper = object_mapper(self.model)
        values = sorted(mapper.c[field].type.values)
        # WARNING: this is really dangerous since it might mean that a
        # value is stored in the column that is not in the Enum
        #
        #if None in values:
        #    values.remove(None)
        #    values.insert(0, '')
        utils.setup_text_combobox(combo, values)


#     def bind_widget_to_model(self, widget_name, model_field):
#         # TODO: this is just an idea stub, should we have a method like
#         # this so to put the model values in the view we just
#         # need a for loop over the keys of the widget_model_map
#         pass


    def set_model_attr(self, attr, value, validator=None):
        """
        It is best to use this method to set values on the model
        rather than setting them directly.  Derived classes can
        override this method to take action when the model changes.

        :param attr: the attribute on self.model to set
        :param value: the value the attribute will be set to
        :param validator: validates the value before setting it
        """
        #debug('editor.set_model_attr(%s, %s)' % (attr, value))
        if validator:
            try:
                value = validator.to_python(value)
                self.remove_problem('BAD_VALUE_%s' % attr)
            except ValidatorError, e:
                self.add_problem('BAD_VALUE_%s' % attr)
            else:
                setattr(self.model, attr, value)
        else:
            setattr(self.model, attr, value)


    def assign_simple_handler(self, widget_name, model_attr, validator=None):
        '''
        Assign handlers to widgets to change fields in the model.

        :param widget_name:

        :param model_attr:

        :param validator:

        Note: Where widget is a gtk.ComboBox or gtk.ComboBoxEntry then
        the value is assumed to be stored in model[row][0]
        '''
        widget = self.view.widgets[widget_name]
        check(widget is not None, _('no widget with name %s') % widget_name)

        class ProblemValidator(Validator):

            def __init__(self, presenter, wrapped):
                self.presenter = presenter
                self.wrapped = wrapped

            def to_python(self, value):
                try:
                    value = self.wrapped.to_python(value)
                    self.presenter.remove_problem('BAD_VALUE_%s' \
                                             % model_attr,widget)
                except Exception, e:
                    self.presenter.add_problem('BAD_VALUE_%s' \
                                              % model_attr, widget)
                    raise
                return value

        if validator:
            validator = ProblemValidator(self, validator)

        if isinstance(widget, gtk.Entry):
            def on_changed(entry):
                self.set_model_attr(model_attr, entry.props.text, validator)
            self.view.connect(widget, 'changed', on_changed)
        elif isinstance(widget, gtk.TextView):
            def on_changed(textbuff):
                self.set_model_attr(model_attr, textbuff.props.text, validator)
            buff = widget.get_buffer()
            self.view.connect(buff, 'changed', on_changed)
        elif isinstance(widget, gtk.ComboBox):
            # this also handles gtk.ComboBoxEntry since it extends
            # gtk.ComboBox
            def combo_changed(combo, data=None):
                if not combo.get_active_iter():
                    # get here if there is no model on the ComboBoxEntry
                    return
                model = combo.get_model()
                value = model[combo.get_active_iter()][0]
                if not isinstance(combo, gtk.ComboBoxEntry):
                    if model is None:
                        return
                    i = combo.get_active_iter()
                    if i is None:
                        return
                    value = combo.get_model()[combo.get_active_iter()][0]
                else:
                    value = combo.child.props.text
                #data = combo.get_model()[combo.get_active_iter()][0]
                #debug('%s=%s' % (model_attr, data))
                if isinstance(widget, gtk.ComboBoxEntry):
                    #debug(str(value))
                    widget.child.set_text(str(value))
                self.set_model_attr(model_attr, value, validator)
            def entry_changed(entry, data=None):
                self.set_model_attr(model_attr, entry.props.text, validator)
            self.view.connect(widget, 'changed', combo_changed)
            if isinstance(widget, gtk.ComboBoxEntry):
                self.view.connect(widget.child, 'changed', entry_changed)
        elif isinstance(widget, (gtk.ToggleButton, gtk.CheckButton,
                                 gtk.RadioButton)):
            def toggled(button, data=None):
                active = button.get_active()
#                debug('toggled %s: %s' % (widget_name, active))
                button.set_inconsistent(False)
                self.set_model_attr(model_attr, active, validator)
            self.view.connect(widget, 'toggled', toggled)
        else:
            raise ValueError('assign_simple_handler() -- '\
                             'widget type not supported: %s' % type(widget))


    def assign_completions_handler(self, widget, get_completions,
                                   on_select=lambda v: v):
        """
        Dynamically handle completions on a gtk.Entry.

        :param widget: a gtk.Entry instance or widget name

        :param get_completions: the method to call when a list of
          completions is requested, returns a list of completions

        :param on_select: callback for when a value is selected from
          the list of completions
        """
        if not isinstance(widget, gtk.Entry):
            widget = self.view.widgets[widget]
        PROBLEM = hash(widget.get_name())
        def add_completions(text):
            if get_completions is None:
                # get_completions is None usually means that the
                # completions model already has a static list of
                # completions
                return
            # get the completions using [0:key_length] as the start of
            # the string
            def idle_callback(values):
                completion = widget.get_completion()
                utils.clear_model(completion)
                completion_model = gtk.ListStore(object)
                for v in values:
                    completion_model.append([v])
                completion.set_model(completion_model)
            key_length = widget.get_completion().props.minimum_key_length
            values = get_completions(text[:key_length])
            gobject.idle_add(idle_callback, values)

        def on_changed(entry, *args):
            text = entry.get_text()
            comp = entry.get_completion()
            comp_model = comp.get_model()
            found = []
            if comp_model:
                # search the tree model to see if the text in the
                # entry matches one of the completions, if so then
                # emit the match-selected signal, this allows us to
                # type a match in the entry without having to select
                # it from the popup
                def _cmp(row, data):
                    return utils.utf8(row[0]) == text
                found = utils.search_tree_model(comp_model, text, _cmp)
                if len(found) == 1:
                    v = comp.get_model()[found[0]][0]
                    # only auto select if the full string has been entered
                    if text.lower() == utils.utf8(v).lower():
                        comp.emit('match-selected', comp.get_model(), found[0])
                    else:
                        found = None

            if text != '' and not found and PROBLEM not in self.problems:
                self.add_problem(PROBLEM, widget)
                on_select(None)

            key_length = widget.get_completion().props.minimum_key_length
            if (not comp_model and len(text)>key_length) or \
                    len(text) == key_length:
                add_completions(text)
            return True

        def on_match_select(completion, compl_model, treeiter):
            value = compl_model[treeiter][0]
            # temporarily block the changed ID so that this function
            # doesn't get called twice
            widget.handler_block(_changed_sid)
            widget.props.text = utils.utf8(value)
            widget.handler_unblock(_changed_sid)
            self.remove_problem(PROBLEM, widget)
            on_select(value)
            return True # return True or on_changed() will be called with ''

        completion = widget.get_completion()
        check(completion is not None, 'the gtk.Entry %s doesn\'t have a '\
              'completion attached to it' % widget.get_name())

        _changed_sid = self.view.connect(widget, 'changed', on_changed)
        self.view.connect(completion, 'match-selected', on_match_select)


    def start(self):
        """
        Start the presenter.  This must be implemented by all classes
        that subclass :class:`GenericEditorPresenter`
        """
        raise NotImplementedError


    def cleanup(self):
        """
        Revert any changes the presenter might have done to the
        widgets so that next time the same widgets are open everything
        will be normal.

        By default it only calls self.view.cleanup()
        """
        self.clear_problems()
        self.view.cleanup()


    def refresh_sensitivity(self):
        """
        Refresh the sensitivity of the various widgets in the presenters view.

        This is not a required method for classes tha extend
        GenericEditorPresenter.
        """
        pass


    def refresh_view(self):
        """
        Refresh the view with the model values.  This method should be
        called before any signal handlers are configured on the view
        so that the model isn't changed when the widget values are set.
        """
        # TODO: should i provide a generic implementation of this method
        # as long as widget_to_field_map exist
        pass




class GenericModelViewPresenterEditor(object):
    '''
    GenericModelViewPresenterEditor assume that model is an instance
    of object mapped to a SQLAlchemy table

    The editor creates it's own session and merges the model into
    it.  If the model is already in another session that original
    session will not be effected.

    When creating a subclass of this editor then you should explicitly
    close the session when you are finished with it.

    :param model: an instance of an object mapped to a SQLAlchemy
      Table, the model will be copied and merged into self.session so
      that the original model will not be changed

    :param parent: the parent windows for the view or None
    '''
    ok_responses = ()

    def __init__(self, model, parent=None):
        self.session = db.Session()
        self.model = self.session.merge(model)


    def attach_response(self, dialog, response, keyname, mask):
        '''
        Attach a response to dialog when keyname and mask are pressed
        '''
        def callback(widget, event, key, mask):
#            debug(gtk.gdk.keyval_name(event.keyval))
            if event.keyval == gtk.gdk.keyval_from_name(key) \
                   and (event.state & mask):
                widget.response(response)
        dialog.add_events(gtk.gdk.KEY_PRESS_MASK)
        dialog.connect("key-press-event", callback, keyname, mask)


    def commit_changes(self):
        '''
        Commit the changes to self.session()
        '''
        objs = list(self.session)
        try:
            self.session.commit()
        except Exception, e:
            warning(e)
            self.session.rollback()
            self.session.add_all(objs)
            raise
        return True


<<<<<<< HEAD
=======
    def __del__(self):
        if hasattr(self, 'session'):
            # in case one of the check()'s fail in __init__
            self.session.close()


>>>>>>> db38ba3d
# TODO: create a seperate class for browsing notes in a treeview
# structure

# TODO: add an "editable" property to the NotesPresenter and if it is
# True then show the add/remove buttons

class NotesPresenter(GenericEditorPresenter):
    """
    The NotesPresenter provides a generic presenter for editor notes
    on an item in the database.  This presenter requires that the
    notes property provide a specific interface.

    :param presenter: the parent presenter of this presenter
    :param notes_property: the string name of the notes property of
      the presenter.model
    :param parent_container: the gtk.Container to add the notes editor box to
    """

    def __init__(self, presenter, notes_property, parent_container):
        super(NotesPresenter, self).__init__(presenter.model, None)

        # open the glade file and extract the UI markup the presenter will use
        filename = os.path.join(paths.lib_dir(), 'notes.glade')
        xml = etree.parse(filename)
        builder = gtk.Builder()
        el = xml.find("//object[@id='notes_editor_box']")
        import sys
        if sys.platform == 'win32':
            # NOTE: PyGTK for Win32 is broken so we have to include
            # this little hack
            #
            # TODO: is this only a specific set of version of
            # PyGTK/GTK...it was only tested with PyGTK 2.12
            builder.add_from_string(etree.tostring(xml), -1)
        else:
            builder.add_from_string(etree.tostring(xml))
        self.widgets = utils.BuilderWidgets(builder)

        self.parent_ref = weakref.ref(presenter)
        self.note_cls = object_mapper(presenter.model).\
            get_property(notes_property).mapper.class_
        self.notes = getattr(presenter.model, notes_property)
        self.parent_container = parent_container
        editor_box = self.widgets.notes_editor_box#gtk.VBox()
        self.widgets.remove_parent(editor_box)
        parent_container.add(editor_box)

        self._dirty = False

        # the expander are added to self.box
        self.box = self.widgets.notes_expander_box

        for note in self.notes:
            box = self.add_note(note)
            box.set_expanded(False)

        if len(self.notes) < 1:
            self.add_note()

        self.box.get_children()[0].set_expanded(True) # expand first one

        self.widgets.notes_add_button.connect('clicked',
                                              self.on_add_button_clicked)
        self.box.show_all()


    def dirty(self):
        return self._dirty


    def on_add_button_clicked(self, *args):
        box = self.add_note()
        box.set_expanded(True)


    def add_note(self, note=None):
        """
        Add a new note to the model.
        """
        expander = NotesPresenter.NoteBox(self, note)
        self.box.pack_start(expander, expand=False, fill=False)#, padding=10)
        self.box.reorder_child(expander, 0)
        expander.show_all()
        return expander


    class NoteBox(gtk.HBox):

        def __init__(self, presenter, model=None):
            super(NotesPresenter.NoteBox, self).__init__()

            # open the glade file and extract the markup that the
            # expander will use
            filename = os.path.join(paths.lib_dir(), 'notes.glade')
            xml = etree.parse(filename)
            el = xml.find("//object[@id='notes_box']")
            builder = gtk.Builder()
            s = '<interface>%s</interface>' % etree.tostring(el)
            if sys.platform == 'win32':
                # NOTE: PyGTK for Win32 is broken so we have to include
                # this little hack
                #
                # TODO: is this only a specific set of version of
                # PyGTK/GTK...it was only tested with PyGTK 2.12
                builder.add_from_string(s, -1)
            else:
                builder.add_from_string(s)
            self.widgets = utils.BuilderWidgets(builder)

            notes_box = self.widgets.notes_box
            self.widgets.remove_parent(notes_box)
            self.pack_start(notes_box, expand=True, fill=True)

            self.session = object_session(presenter.model)
            self.presenter = presenter
            if model:
                self.model = model
            else:
                self.model = presenter.note_cls()

            self.widgets.notes_expander.props.use_markup = True
            self.widgets.notes_expander.props.label = ''
            self.widgets.notes_expander.props.label_widget.\
                ellipsize = pango.ELLIPSIZE_END

            # set the model values on the widgets
            mapper = object_mapper(self.model)
            values = utils.get_distinct_values(mapper.c['category'],
                                               self.session)
            utils.setup_text_combobox(self.widgets.category_comboentry, values)
            utils.set_widget_value(self.widgets.category_comboentry,
                                   self.model.category or '')
            utils.setup_date_button(None, self.widgets.date_entry,
                                    self.widgets.date_button)
            date_str = utils.today_str()
            if self.model.date:
                format = prefs.prefs[prefs.date_format_pref]
                date_str = self.model.date.strftime(format)
            utils.set_widget_value(self.widgets.date_entry, date_str)
            utils.set_widget_value(self.widgets.user_entry,
                                   self.model.user or '')
            buff = gtk.TextBuffer()
            self.widgets.note_textview.set_buffer(buff)
            utils.set_widget_value(self.widgets.note_textview,
                                   self.model.note or '')

            # connect the signal handlers
            self.widgets.date_entry.connect('changed',
                                            self.on_date_entry_changed)
            self.widgets.user_entry.connect('changed',
                                            self.on_user_entry_changed)
            # connect category comboentry widget and child entry
            self.widgets.category_comboentry.connect('changed',
                                             self.on_category_combo_changed)
            self.widgets.category_comboentry.child.connect('changed',
                                             self.on_category_entry_changed)
            buff.connect('changed', self.on_note_buffer_changed)
            self.widgets.notes_remove_button.connect('clicked',
                                             self.on_notes_remove_button)

            self.update_label()
            self.show_all()


        def set_expanded(self, expand):
            self.widgets.notes_expander.props.expanded = expand


        def on_notes_remove_button(self, button, *args):
            """
            """
            if self.model in self.presenter.notes:
                self.presenter.notes.remove(self.model)
            self.widgets.remove_parent(self.widgets.notes_box)
            self.presenter._dirty = True
            self.presenter.parent_ref().refresh_sensitivity()


        def on_date_entry_changed(self, entry, *args):
            PROBLEM = 'BAD_DATE'
            text = entry.props.text
            try:
                text = DateValidator().to_python(text)
            except Exception, e:
                self.presenter.add_problem(PROBLEM, entry)
            else:
                self.presenter.remove_problem(PROBLEM, entry)
                self.set_model_attr('date', text)


        def on_user_entry_changed(self, entry, *args):
            value = utils.utf8(entry.props.text)
            if not value: # if value == ''
                value = None
            self.set_model_attr('user', value)


        def on_category_combo_changed(self, combo, *args):
            """
            Sets the text on the entry.  The model value is set in the
            entry "changed" handler.
            """
            text = ''
            treeiter = combo.get_active_iter()
            if treeiter:
                text = utils.utf8(combo.get_model()[treeiter][0])
            else:
                return
            self.widgets.category_comboentry.child.props.text = \
                utils.utf8(text)


        def on_category_entry_changed(self, entry, *args):
            """
            """
            value = utils.utf8(entry.props.text)
            if not value: # if value == ''
                value = None
            self.set_model_attr('category', value)


        def on_note_buffer_changed(self, buff, *args):
            value = utils.utf8(buff.props.text)
            if not value: # if value == ''
                value = None
            self.set_model_attr('note', value)


        def update_label(self):
            label = []
            date_str = None
            if self.model.date and isinstance(self.model.date, datetime.date):
                format = prefs.prefs[prefs.date_format_pref]
                date_str =utils.xml_safe_utf8(self.model.date.strftime(format))
            elif self.model.date:
                date_str = utils.xml_safe_utf8(self.model.date)
            else:
                date_str = self.widgets.date_entry.props.text

            if self.model.user and date_str:# and self.model.date:
                label.append(_('%(user)s on %(date)s') % \
                             dict(user=utils.xml_safe_utf8(self.model.user),
                                  date=date_str))
            elif date_str:
                label.append('%s' % date_str)
            elif self.model.user:
                label.append('%s' % utils.xml_safe_utf8(self.model.user))

            if self.model.category:
                label.append('(%s)' % utils.xml_safe_utf8(self.model.category))

            if self.model.note:
                note_str = ' : %s' % utils.xml_safe_utf8(self.model.note).\
                    replace('\n', '  ')
                max_length = 25
                # label.props.ellipsize doesn't work properly on a
                # label in an expander we just do it ourselves here
                if len(self.model.note) > max_length:
                    label.append('%s ...' % note_str[0:max_length-1])
                else:
                    label.append(note_str)

            self.widgets.notes_expander.set_label(' '.join(label))


        def set_model_attr(self, attr, value):
            setattr(self.model, attr, value)
            self.presenter._dirty = True
            if attr != 'date' and not self.model.date:
                # this is a little voodoo to set the date on the model
                # since when we create a new note box we add today's
                # date to the entry but we don't set the model so the
                # presenter doesn't appear dirty...we have to use a
                # tmp variable since the changed signal won't fire if
                # the new value is the same as the old
                entry = self.widgets.date_entry
                tmp = entry.props.text
                entry.props.text = ''
                entry.props.text = tmp
                # if the note is new and isn't yet associated with an
                # accession then set the accession when we start
                # changing values, this way we can setup a dummy
                # verification in the interface
                self.presenter.notes.append(self.model)

            self.update_label()

            self.presenter.parent_ref().refresh_sensitivity()


<|MERGE_RESOLUTION|>--- conflicted
+++ resolved
@@ -506,17 +506,12 @@
         color of the widget(s) in problem_widgets.  If problem_id is
         None and problem_widgets is None then method won't do anything.
 
-<<<<<<< HEAD
-        :param problem_id: A unique id for the problem
-        :param problem_widgets: The widget that as the problem (default=None)
-=======
         :param problem_id: the problem to remove, if None then remove
         any problem from the problem_widget(s)
 
         :param problem_widgets: a gtk.Widget instance or list of list
         of widgets to remove the problem from, if None then remove all
         occurrences of problem_id regardless of the widget
->>>>>>> db38ba3d
         """
         if problem_id is None and not problem_widgets:
             # if no problem id and not problem widgets then don't do anything
@@ -875,15 +870,12 @@
         return True
 
 
-<<<<<<< HEAD
-=======
     def __del__(self):
         if hasattr(self, 'session'):
             # in case one of the check()'s fail in __init__
             self.session.close()
 
 
->>>>>>> db38ba3d
 # TODO: create a seperate class for browsing notes in a treeview
 # structure
 
