--- conflicted
+++ resolved
@@ -318,8 +318,7 @@
         except:
             pass
 
-<<<<<<< HEAD
-        from bauble import main_is_frozen
+        from bauble.paths import main_is_frozen
         from threading import Thread
         if main_is_frozen():
             logger.debug('checking win installer version')
@@ -327,12 +326,6 @@
                                  args=[self.view]))
         else:
             logger.debug('checking github version')
-=======
-        from bauble.paths import main_is_frozen
-        # Don't check for new versions if we are in a py2exe environment
-        if not main_is_frozen():
-            from threading import Thread
->>>>>>> 62cf2c8c
             self.start_thread(Thread(target=check_and_notify_new_version,
                                  args=[self.view]))
             self.start_thread(Thread(target=retrieve_latest_release_date))
