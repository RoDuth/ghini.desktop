--- conflicted
+++ resolved
@@ -34,13 +34,9 @@
 #    column using a datetime object
 # TODO: deleting this foreign accession deletes this collection
 # TODO: this shouldn't be allowed to be None, UPDATE: what the hell am i talking about
-<<<<<<< HEAD
 # TODO: collector combined with collectors_code should be a unique key, need to
 # also indicate this in the UI
-collection_table = bauble.Table('collection',
-=======
 collection_table = bauble.Table('collection', bauble.metadata,
->>>>>>> 867aa0d7
                          Column('id', Integer, primary_key=True),
                          Column('collector', Unicode(64)),
                          Column('collectors_code', Unicode(50)),
