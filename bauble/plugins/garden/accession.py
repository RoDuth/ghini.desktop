--- conflicted
+++ resolved
@@ -807,166 +807,6 @@
         return self.__dirty
 
 
-<<<<<<< HEAD
-    def refresh_view(self):
-        for widget, field in self.widget_to_field_map.iteritems():
-            value = getattr(self.model, field)
-##            debug('%s, %s, %s' % (widget, field, value))
-            if value is not None and field == 'date':
-                value = '%s/%s/%s' % (value.day, value.month,
-                                      '%04d' % value.year)
-            self.view.set_widget_value(widget, value)
-
-        latitude = self.model.latitude
-        if latitude is not None:
-            dms_string ='%s %s\302\260%s\'%s"' % latitude_to_dms(latitude)
-            self.view.widgets.lat_dms_label.set_text(dms_string)
-            if latitude < 0:
-                self.view.widgets.south_radio.set_active(True)
-            else:
-                self.view.widgets.north_radio.set_active(True)
-        longitude = self.model.longitude
-        if longitude is not None:
-            dms_string ='%s %s\302\260%s\'%s"' % longitude_to_dms(longitude)
-            self.view.widgets.lon_dms_label.set_text(dms_string)
-            if longitude < 0:
-                self.view.widgets.west_radio.set_active(True)
-            else:
-                self.view.widgets.east_radio.set_active(True)
-
-        if self.model.elevation == None:
-            self.view.widgets.altacc_entry.set_sensitive(False)
-
-        if self.model.latitude is None or self.model.longitude is None:
-            self.view.widgets.geoacc_entry.set_sensitive(False)
-            self.view.widgets.datum_entry.set_sensitive(False)
-
-
-    def on_date_entry_changed(self, entry, data=None):
-        text = entry.get_text()
-        if text == '':
-            self.set_model_attr('date', None)
-            self.remove_problem(self.PROBLEM_INVALID_DATE,
-                                self.view.widgets.coll_date_entry)
-            return
-
-        dt = None # datetime
-        m = _date_regex.match(text)
-        if m is None:
-            self.add_problem(self.PROBLEM_INVALID_DATE,
-                             self.view.widgets.coll_date_entry)
-        else:
-#            debug('%s.%s.%s' % (m.group('year'), m.group('month'), \
-#                                    m.group('day')))
-            try:
-                ymd = [int(x) for x in [m.group('year'), m.group('month'), \
-                                        m.group('day')]]
-                dt = datetime(*ymd).date()
-                self.remove_problem(self.PROBLEM_INVALID_DATE,
-                                    self.view.widgets.coll_date_entry)
-            except Exception:
-                self.add_problem(self.PROBLEM_INVALID_DATE,
-                                    self.view.widgets.coll_date_entry)
-        self.set_model_attr('date', dt)
-
-
-    def on_east_west_radio_toggled(self, button, data=None):
-        direction = self._get_lon_direction()
-        entry = self.view.widgets.lon_entry
-        lon_text = entry.get_text()
-        if lon_text == '':
-            return
-        if direction == 'W' and lon_text[0] != '-'  and len(lon_text) > 2:
-            entry.set_text('-%s' % lon_text)
-        elif direction == 'E' and lon_text[0] == '-' and len(lon_text) > 2:
-            entry.set_text(lon_text[1:])
-
-
-    def on_north_south_radio_toggled(self, button, data=None):
-        direction = self._get_lat_direction()
-        entry = self.view.widgets.lat_entry
-        lat_text = entry.get_text()
-        if lat_text == '':
-            return
-        if direction == 'S' and lat_text[0] != '-' and len(lat_text) > 2:
-            entry.set_text('-%s' % lat_text)
-        elif direction == 'N' and lat_text[0] == '-' and len(lat_text) > 2:
-            entry.set_text(lat_text[1:])
-
-
-    @staticmethod
-    def _parse_lat_lon(direction, text):
-        '''
-        parse a latitude or longitude in a variety of formats
-        '''
-        bits = re.split(':| ', text.strip())
-#        debug('%s: %s' % (direction, bits))
-        if len(bits) == 1:
-            dec = abs(float(text))
-            if dec > 0 and direction in ('W', 'S'):
-                dec = -dec
-        elif len(bits) == 2:
-            deg, tmp = map(float, bits)
-            sec = tmp/60
-            min = tmp-60
-            dec = dms_to_decimal(direction, deg, min, sec)
-        elif len(bits) == 3:
-#            debug(bits)
-            dec = dms_to_decimal(direction, *map(float, bits))
-        else:
-            raise ValueError(_('_parse_lat_lon() -- incorrect format: %s') % \
-                             text)
-        return dec
-
-
-    def _get_lat_direction(self):
-        '''
-        return N or S from the radio
-        '''
-        if self.view.widgets.north_radio.get_active():
-            return 'N'
-        elif self.view.widgets.south_radio.get_active():
-            return 'S'
-        raise ValueError(_('North/South radio buttons in a confused state'))
-
-
-    def _get_lon_direction(self):
-        '''
-        return E or W from the radio
-        '''
-        if self.view.widgets.east_radio.get_active():
-            return 'E'
-        elif self.view.widgets.west_radio.get_active():
-            return 'W'
-        raise ValueError(_('East/West radio buttons in a confused state'))
-
-
-    def on_lat_entry_changed(self, entry, date=None):
-        '''
-        set the latitude value from text
-        '''
-        text = entry.get_text()
-        latitude = None
-        dms_string = ''
-        try:
-            if text != '' and text is not None:
-                north_radio = self.view.widgets.north_radio
-                north_radio.handler_block(self.north_toggle_signal_id)
-                if text[0] == '-':
-                    self.view.widgets.south_radio.set_active(True)
-                else:
-                    north_radio.set_active(True)
-                north_radio.handler_unblock(self.north_toggle_signal_id)
-                direction = self._get_lat_direction()
-                latitude = CollectionPresenter._parse_lat_lon(direction, text)
-                #u"\N{DEGREE SIGN}"
-                dms_string ='%s %s\302\260%s\'%s"' % latitude_to_dms(latitude)
-        except Exception:
-#            debug(traceback.format_exc())
-            bg_color = gtk.gdk.color_parse("red")
-            self.add_problem(self.PROBLEM_BAD_LATITUDE,
-                             self.view.widgets.lat_entry)
-=======
     def on_cell_edited(self, cell, path, new_text, data):
         treeview, prop = data
         treemodel = self.view.widgets[treeview].get_model()
@@ -981,7 +821,6 @@
     def on_remove_clicked(self, button, parent=False):
         if parent:
             treeview = self.view.widgets.parent_voucher_treeview
->>>>>>> 59bb307f
         else:
             treeview = self.view.widgets.voucher_treeview
         model, treeiter = treeview.get_selection().get_selected()
@@ -992,35 +831,11 @@
         self.parent_ref().refresh_sensitivity()
 
 
-<<<<<<< HEAD
-    def on_lon_entry_changed(self, entry, data=None):
-        text = entry.get_text()
-        longitude = None
-        dms_string = ''
-        try:
-            if text != '' and text is not None:
-                east_radio = self.view.widgets.east_radio
-                east_radio.handler_block(self.east_toggle_signal_id)
-                if text[0] == '-':
-                    self.view.widgets.west_radio.set_active(True)
-                else:
-                    self.view.widgets.east_radio.set_active(True)
-                east_radio.handler_unblock(self.east_toggle_signal_id)
-                direction = self._get_lon_direction()
-                longitude = CollectionPresenter._parse_lat_lon(direction, text)
-                dms_string ='%s %s\302\260%s\'%s"' % longitude_to_dms(longitude)
-        except Exception:
-#            debug(traceback.format_exc())
-            bg_color = gtk.gdk.color_parse("red")
-            self.add_problem(self.PROBLEM_BAD_LONGITUDE,
-                              self.view.widgets.lon_entry)
-=======
     def on_add_clicked(self, button, parent=False):
         """
         """
         if parent:
             treeview = self.view.widgets.parent_voucher_treeview
->>>>>>> 59bb307f
         else:
             treeview = self.view.widgets.voucher_treeview
         voucher = Voucher()
