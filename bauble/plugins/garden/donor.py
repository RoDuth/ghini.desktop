--- conflicted
+++ resolved
@@ -1,12 +1,9 @@
 #
 # donor.py
 #
-<<<<<<< HEAD
-
-=======
+
+import os
 import sys
->>>>>>> 2e847a95
-import os
 from sqlalchemy import *
 from sqlalchemy.exceptions import SQLError
 import bauble
