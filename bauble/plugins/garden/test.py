import os
import datetime
import unittest

import gtk
from nose import SkipTest
from sqlalchemy import *
from sqlalchemy.exc import *
from sqlalchemy.orm import *

import bauble
import bauble.db as db
from bauble.error import CheckConditionError, check
from bauble.test import BaubleTestCase, update_gui, check_dupids
import bauble.utils as utils
from bauble.utils.log import debug
from bauble.plugins.garden.accession import *
from bauble.plugins.garden.source import *
from bauble.plugins.garden.plant import *
from bauble.plugins.garden.location import *
from bauble.plugins.garden.propagation import *
from bauble.plugins.plants.family import *
from bauble.plugins.plants.genus import *
from bauble.plugins.plants.species_model import *
import bauble.plugins.plants.test as plants_test
from bauble.plugins.garden.institution import *
import bauble.prefs as prefs


accession_test_data = ({'id':1 , 'code': u'1.1', 'species_id': 1},
                       {'id':2 , 'code': u'2.2', 'species_id': 2,
                        'source_type': u'Collection'},
                       )

plant_test_data = ({'id':1 , 'code': u'1', 'accession_id': 1,
                    'location_id': 1, 'quantity': 1},
                   )

location_test_data = ({'id': 1, 'name': u'Somewhere Over The Rainbow',
                       'code': u'RBW'},
                      )

collection_test_data = ({'id': 1, 'accession_id': 2, 'locale': u'Somewhere',
                         'geography_id': 1},
                        )

default_cutting_values = \
            {'cutting_type': u'Nodal',
             'length': 2,
             'length_unit': u'mm',
             'tip': u'Intact',
             'leaves': u'Intact',
             'leaves_reduced_pct': 25,
             'flower_buds': u'None',
             'wound': u'Single',
             'fungicide': u'Physan',
             'media': u'standard mix',
             'container': u'4" pot',
             'hormone': u'Auxin powder',
             'cover': u'Poly cover',
             'location': u'Mist frame',
             'bottom_heat_temp': 65,
             'bottom_heat_unit': u'F',
             'rooted_pct': 90}

default_seed_values = \
            {'pretreatment': u'Soaked in peroxide solution',
             'nseeds': 24,
             'date_sown': datetime.date.today(),#utils.today_str(),
             'container': u"tray",
             'media': u'standard seed compost',
             'location': u'mist tent',
             'moved_from': u'mist tent',
             'moved_to': u'hardening table',
             'media': u'standard mix',
             'germ_date': datetime.date.today(),#utils.today_str(),
             'germ_pct': 99,
             'nseedlings': 23,
             'date_planted': datetime.date.today()} #utils.today_str()}

test_data_table_control = ((Accession, accession_test_data),
                           (Location, location_test_data),
                           (Plant, plant_test_data),
                           (Collection, collection_test_data))

def setUp_data():
    """
    create_test_data()
    #if this method is called again before tearDown_test_data is called you
    #will get an error about the test data rows already existing in the database
    """
    for cls, data in test_data_table_control:
        table = cls.__table__
        for row in data:
            table.insert().execute(row).close()
        for col in table.c:
            utils.reset_sequence(col)
    i = Institution()
    i.name = u'TestInstitution'
    i.technical_contact = u'TestTechnicalContact Name'
    i.email = u'contact@test.com'
    i.contact = u'TestContact Name'
    i.code = u'TestCode'



# TODO: if we ever get a GUI tester then do the following
# test all possible combinations of entering data into the accession editor
# 1. new accession without source
# 2. new accession with source
# 3. existing accession without source
# 4. existing accession with new source
# 5. existing accession with existing source
# - create test for parsing latitude/longitude entered into the lat/lon entries


def test_duplicate_ids():
    """
    Test for duplicate ids for all .glade files in the gardens plugin.
    """
    import bauble.plugins.garden as mod
    import glob
    head, tail = os.path.split(mod.__file__)
    files = glob.glob(os.path.join(head, '*.glade'))
    for f in files:
        assert(not check_dupids(f))



class GardenTestCase(BaubleTestCase):

    def __init__(self, *args):
        super(GardenTestCase, self).__init__(*args)

    def setUp(self):
        super(GardenTestCase, self).setUp()
        plants_test.setUp_data()
        #setUp_test_data()
        self.family = Family(family=u'fam')
        self.genus = Genus(family=self.family, genus=u'gen')
        self.species = Species(genus=self.genus, sp=u'sp')
        self.session.add_all([self.family, self.genus, self.species])
        self.session.commit()

    def tearDown(self):
        super(GardenTestCase, self).tearDown()
        if hasattr(self, 'editor') and self.editor is not None:
            editor_name = self.editor.__class__.__name__
            presenter_name = self.editor.presenter.__class__.__name__
            view_name = self.editor.presenter.view.__class__.__name__
            self.editor.presenter.cleanup()
            del self.editor
            assert utils.gc_objects_by_type(editor_name) == [], \
                '%s not deleted' % editor_name
            assert utils.gc_objects_by_type(presenter_name) == [], \
                '%s not deleted' % presenter_name
            assert utils.gc_objects_by_type(view_name) == [], \
                '%s not deleted' % view_name


    def create(self, class_, **kwargs):
        obj = class_(**kwargs)
        self.session.add(obj)
        return obj


class ContactTests(GardenTestCase):

    def __init__(self, *args):
        super(ContactTests, self).__init__(*args)


    # def test_delete(self):
    #     acc = self.create(Accession, species=self.species, code=u'1')
    #     contact = Contact(name=u'name')
    #     donation = Donation()
    #     donation.contact = contact
    #     acc.source = donation
    #     self.session.commit()
    #     self.session.close()

    #     # test that we can't delete a contact if it has corresponding donations
    #     import bauble
    #     session = db.Session()
    #     contact = session.query(Contact).filter_by(name=u'name').one()
    #     # shouldn't be allowed to delete contact if it has donations,
    #     # what is happening here is that when deleting the contact the
    #     # corresponding donations.contact_id's are being be set to null which
    #     # isn't allowed by the scheme....is this the best we can do? or can we
    #     # get some sort of error when creating a dangling reference
    #     session.delete(contact)
    #     self.assertRaises(SQLError, session.commit)


    def itest_contact_editor(self):
        """
        Interactively test the PlantEditor
        """
        loc = self.create(Contact, name=u'some contact')
        editor = ContactEditor(model=loc)
        editor.start()
        del editor
        assert utils.gc_objects_by_type('ContactEditor') == [], \
            'ContactEditor not deleted'
        assert utils.gc_objects_by_type('ContactEditorPresenter') == [], \
            'ContactEditorPresenter not deleted'
        assert utils.gc_objects_by_type('ContactEditorView') == [], \
            'ContactEditorView not deleted'



class PlantTests(GardenTestCase):

    def __init__(self, *args):
        super(PlantTests, self).__init__(*args)

    def setUp(self):
        super(PlantTests, self).setUp()
        self.accession = self.create(Accession, species=self.species,code=u'1')
        self.location = self.create(Location, name=u'site', code=u'STE')
        self.plant = self.create(Plant, accession=self.accession,
                                 location=self.location, code=u'1', quantity=1)
        self.session.commit()


    def tearDown(self):
        super(PlantTests, self).tearDown()


    def test_constraints(self):
        """
        Test the contraints on the plant table.
        """
        # test that we can't have duplicate codes with the same accession
        plant2 = Plant(accession=self.accession, location=self.location,
                       code=self.plant.code, quantity=1)
        self.session.add(plant2)
        self.assertRaises(IntegrityError, self.session.commit)
        # rollback the IntegrityError so tearDown() can do its job
        self.session.rollback()


    def test_delete(self):
        """
        TODO: Test that when a plant is deleted...
        """
        pass


    def test_editor_addnote(self):
        raise SkipTest('Not Implemented')


    def test_duplicate(self):
        """
        Test Plant.duplicate()
        """
        p = Plant(accession=self.accession, location=self.location, code=u'2',
                  quantity=52)
        self.session.add(p)
        note = PlantNote(note=u'some note')
        note.plant = p
        note.date = datetime.date.today()
        change = PlantChange(from_location=self.location,
                             to_location=self.location, quantity=1)
        change.plant = p
        self.session.commit()
        dup = p.duplicate(code=u'3')
        assert dup.notes is not []
        assert dup.changes is not []
        self.session.commit()


    def test_bulk_plant_editor(self):
        """
        Test creating multiple plants with the plant editor.
        """
        try:
            import gtk
        except ImportError:
            raise SkipTest('could not import gtk')
        # use our own plant because PlantEditor.commit_changes() will
        # only work in bulk mode when the plant is in session.new
        p = Plant(accession=self.accession, location=self.location, code=u'2',
                  quantity=52)
        self.editor = PlantEditor(model=p)
        #editor.start()
        update_gui()
        rng = '2,3,4-6'

        for code in utils.range_builder(rng):
            q = self.session.query(Plant).join('accession').\
                filter(and_(Accession.id==self.plant.accession.id,
                            Plant.code==utils.utf8(code)))
            self.assert_(not q.first(), 'code already exists')

        widgets = self.editor.presenter.view.widgets
        # make sure the entry gets a Problem added to it if an
        # existing plant code is used in bulk mode
        widgets.plant_code_entry.set_text('1,' + rng)
        widgets.plant_quantity_entry.set_text('2')
        update_gui()
        problem = (self.editor.presenter.PROBLEM_DUPLICATE_PLANT_CODE,
                   self.editor.presenter.view.widgets.plant_code_entry)
        self.assert_(problem in self.editor.presenter.problems,
                     'no problem added for duplicate plant code')

        # create multiple plant codes
        widgets.plant_code_entry.set_text(rng)
        update_gui()
        self.editor.handle_response(gtk.RESPONSE_OK)

        for code in utils.range_builder(rng):
            q = self.session.query(Plant).join('accession').\
                filter(and_(Accession.id==self.plant.accession.id,
                            Plant.code==utils.utf8(code)))
            self.assert_(q.first(), 'plant %s.%s not created' % \
                            (self.accession, code))


    def itest_editor(self):
        """
        Interactively test the PlantEditor
        """
        for plant in self.session.query(Plant):
            self.session.delete(plant)
        for location in self.session.query(Location):
            self.session.delete(location)
        self.session.commit()

        #editor = PlantEditor(model=self.plant)
        loc = Location(name=u'site1', code=u'1')
        loc2 = Location(name=u'site2', code=u'2')
        loc2a = Location(name=u'site2a', code=u'2a')
        self.session.add_all([loc, loc2, loc2a])
        self.session.commit()
        p = Plant(accession=self.accession, location=loc, quantity=1)
        self.editor = PlantEditor(model=p)
        editor.start()


    def test_branch_editor(self):
        try:
            import gtk
        except ImportError:
            raise SkipTest('could not import gtk')

        # test argument checks
<<<<<<< HEAD
        self.assert_(PlantEditor())
        self.assertRaises(CheckConditionError, PlantEditor, branch_mode=True)
        plant = Plant(accession=self.accession, location=self.location,
                      code=u'33', quantity=5)
        self.assertRaises(CheckConditionError, PlantEditor, model=plant,
                          branch_mode=True)
        self.accession.plants.remove(plant) # remove from session
=======
        #
        # TODO: these argument checks make future tests fail because
        # the PlantEditor is never cleaned up
        #
        # self.assert_(PlantEditor())
        # self.assertRaises(CheckConditionError, PlantEditor, branch_mode=True)

        # plant = Plant(accession=self.accession, location=self.location,
        #               code=u'33', quantity=5)
        # self.assertRaises(CheckConditionError, PlantEditor, model=plant,
        #                   branch_mode=True)
        #self.accession.plants.remove(plant) # remove from session
>>>>>>> 54d8ae5c
        # TODO: test check where quantity < 2

        quantity = 5
        self.plant.quantity = quantity
        self.session.commit()
        self.editor = PlantEditor(model=self.plant, branch_mode=True)
        update_gui()

        widgets = self.editor.presenter.view.widgets
        new_quantity = 2
        widgets.plant_quantity_entry.props.text = new_quantity
        update_gui()
        self.editor.handle_response(gtk.RESPONSE_OK)

        # there should only be three plants,
        new_plant = self.session.query(Plant).\
            filter(Plant.code != self.plant.code).first()
        # test the quantity was set properly on the new plant
        assert new_plant.quantity == new_quantity, new_plant.quantity
        self.session.refresh(self.plant)
        # test the quantity is updated on the original plant
        assert self.plant.quantity == quantity - new_plant.quantity, \
            "%s == %s - %s" % (plant.quantity, quantity, new_plant.quantity)
        # test the quantity for the change is the same as the quantity
        # for the plant
        assert new_plant.changes[0].quantity == new_plant.quantity, \
            "%s == %s" % (new_plant.changes[0].quantity, new_plant.quantity)
        # test the parent_plant for the change is the same as the
        # original plant
        assert new_plant.changes[0].parent_plant == self.plant, \
            'change.parent_plant != original plant'


    def itest_branch_callback(self):
        """
        Test bauble.plugins.garden.plant.branch_callback()
        """
        for plant in self.session.query(Plant):
            self.session.delete(plant)
        for location in self.session.query(Location):
            self.session.delete(location)
        self.session.commit()

        #editor = PlantEditor(model=self.plant)
        loc = Location(name=u'site1', code=u'1')
        loc2 = Location(name=u'site2', code=u'2')
        quantity = 5
        plant = Plant(accession=self.accession, code=u'1', location=loc,
                      quantity=quantity)
        self.session.add_all([loc, loc2, plant])
        self.session.commit()

        branch_callback([plant])
        new_plant = self.session.query(Plant).filter(Plant.code!=u'1').first()
        self.session.refresh(plant)
        assert plant.quantity == quantity - new_plant.quantity, \
            "%s == %s - %s" % (plant.quantity, quantity, new_plant.quantity)
        assert new_plant.changes[0].quantity == new_plant.quantity, \
            "%s == %s" % (new_plant.changes[0].quantity, new_plant.quantity)


    def test_is_code_unique(self):
        """
        Test bauble.plugins.garden.plant.is_code_unique()
        """
        self.assertFalse(is_code_unique(self.plant, '1'))
        self.assert_(is_code_unique(self.plant, '01'))
        self.assertFalse(is_code_unique(self.plant, '1-2'))
        self.assertFalse(is_code_unique(self.plant, '01-2'))




class PropagationTests(GardenTestCase):


    def __init__(self, *args):
        super(PropagationTests, self).__init__(*args)


    def setUp(self):
        super(PropagationTests, self).setUp()
        self.accession = self.create(Accession, species=self.species,code=u'1')
        # self.location = self.create(Location, name=u'name', code=u'code')
        # self.plant = self.create(Plant, accession=self.accession,
        #                          location=self.location, code=u'2')
        self.session.commit()


    def tearDown(self):
        #self.session.delete(self.location)
        #self.session.delete(self.plant)
        #self.session.commit()
        #self.session.begin()
        super(PropagationTests, self).tearDown()


    def test_plant_prop(self):
        """
        Test the Accession->AccessionPropagation->Propagation relation
        """
        loc = Location(name=u'name', code=u'code')
        plant = Plant(accession=self.accession, location=loc, code=u'1',
                      quantity=1)
        prop = Propagation()
        prop.plant = plant
        prop.prop_type = u'UnrootedCutting'
        cutting = PropCutting(**default_cutting_values)
        cutting.propagation = prop
        self.session.commit()
        self.assert_(prop in self.accession.propagations)
        self.assert_(prop.accession == self.accession)


    def test_plant_prop(self):
        """
        Test the Plant->PlantPropagation->Propagation relation
        """
        prop = Propagation()
        loc = self.create(Location, name=u'site1', code=u'1')
        plant = self.create(Plant, accession=self.accession, location=loc,
                            code=u'1', quantity=1)
        prop.prop_type = u'UnrootedCutting'
        cutting = PropCutting(**default_cutting_values)
        cutting.propagation = prop
        plant.propagations.append(prop)
        self.session.commit()
        self.assert_(prop in plant.propagations)
        self.assert_(prop.plant == plant)


    def test_get_summary(self):
        loc = Location(name=u'name', code=u'code')
        plant = Plant(accession=self.accession, location=loc, code=u'1',
                      quantity=1)
        prop = Propagation()
        prop.plant = plant
        prop.prop_type = u'UnrootedCutting'
        cutting = PropCutting(**default_cutting_values)
        cutting.propagation = prop
        rooted = PropRooted()
        rooted.cutting = cutting
        self.session.commit()
        summary = prop.get_summary()
        #debug(summary)
        self.assert_(summary)

        prop = Propagation()
        prop.prop_type = u'Seed'
        prop.plant = plant
        seed = PropSeed(**default_seed_values)
        seed.propagation = prop
        self.session.commit()
        summary = prop.get_summary()
        #debug(summary)
        self.assert_(summary)


    def test_cutting_property(self):
        loc = Location(name=u'name', code=u'code')
        plant = Plant(accession=self.accession, location=loc, code=u'1',
                      quantity=1)
        prop = Propagation()
        prop.plant = plant
        prop.prop_type = u'UnrootedCutting'
        prop.accession = self.accession
        cutting = PropCutting(**default_cutting_values)
        cutting.propagation = prop
        rooted = PropRooted()
        rooted.cutting = cutting
        self.session.add(rooted)
        self.session.commit()

        self.assert_(rooted in prop._cutting.rooted)

        rooted_id = rooted.id
        cutting_id = cutting.id
        self.assert_(rooted_id, 'no prop_rooted.id')

        # setting the _cutting property on Propagation should cause
        # the cutting and its rooted children to be deleted
        prop._cutting = None
        self.session.commit()
        self.assert_(not self.session.query(PropCutting).get(cutting_id))
        self.assert_(not self.session.query(PropRooted).get(rooted_id))


    def test_seed_property(self):
        loc = Location(name=u'name', code=u'code')
        plant = Plant(accession=self.accession, location=loc, code=u'1',
                      quantity=1)
        prop = Propagation()
        plant.propagations.append(prop)
        prop.prop_type = u'Seed'
        prop.accession = self.accession
        seed = PropSeed(**default_seed_values)
        self.session.add(seed)
        seed.propagation = prop
        self.session.commit()

        self.assert_(seed == prop._seed)
        seed_id = seed.id

        # this should cause the cutting and its rooted children to be deleted
        prop._seed = None
        self.session.commit()
        self.assert_(not self.session.query(PropSeed).get(seed_id))


    def test_cutting_editor(self):
        loc = Location(name=u'name', code=u'code')
        plant = Plant(accession=self.accession, location=loc, code=u'1',
                      quantity=1)
        propagation = Propagation()
        plant.propagations.append(propagation)
        self.editor = PropagationEditor(model=propagation)
        widgets = self.editor.presenter.view.widgets
        view = self.editor.presenter.view
        view.set_widget_value('prop_type_combo', u'UnrootedCutting')
        view.set_widget_value('prop_date_entry', utils.today_str())
        cutting_presenter = self.editor.presenter._cutting_presenter
        for widget, attr in cutting_presenter.widget_to_field_map.iteritems():
            #debug('%s=%s' % (widget, default_cutting_values[attr]))
            view.set_widget_value(widget, default_cutting_values[attr])
        update_gui()
        self.editor.handle_response(gtk.RESPONSE_OK)
        self.editor.commit_changes()
        model = self.editor.model
        s = object_session(model)
        s.expire(model)
        self.assert_(model.prop_type == u'UnrootedCutting')
        for attr, value in default_cutting_values.iteritems():
            v = getattr(model._cutting, attr)
            self.assert_(v==value, '%s = %s(%s)' % (attr, value, v))
        self.editor.session.close()


    def test_seed_editor(self):
        loc = Location(name=u'name', code=u'code')
        plant = Plant(accession=self.accession, location=loc, code=u'1',
                      quantity=1)
        propagation = Propagation()
        plant.propagations.append(propagation)
        editor = PropagationEditor(model=propagation)
        widgets = editor.presenter.view.widgets
        view = editor.presenter.view
        view.set_widget_value('prop_type_combo', u'Seed')
        view.set_widget_value('prop_date_entry', utils.today_str())
        cutting_presenter = editor.presenter._seed_presenter
        for widget, attr in cutting_presenter.widget_to_field_map.iteritems():
            w = widgets[widget]
            if isinstance(w, gtk.ComboBoxEntry) and not w.get_model():
                widgets[widget].child.props.text = default_seed_values[attr]
            view.set_widget_value(widget, default_seed_values[attr])
        update_gui()
        editor.handle_response(gtk.RESPONSE_OK)
        editor.presenter.cleanup()
        model = editor.model
        s = object_session(model)
        editor.commit_changes()
        s.expire(model)
        self.assert_(model.prop_type == u'Seed')
        for attr, expected in default_seed_values.iteritems():
            v = getattr(model._seed, attr)
            if isinstance(v, datetime.date):
                format = prefs.prefs[prefs.date_format_pref]
                v = v.strftime(format)
                if isinstance(expected, datetime.date):
                    expected = expected.strftime(format)
            self.assert_(v==expected, '%s = %s(%s)' % (attr, expected, v))
        editor.session.close()



    def itest_editor(self):
        """
        Interactively test the PropagationEditor
        """
        from bauble.plugins.garden.propagation import PropagationEditor
        propagation = Propagation()
        #propagation.prop_type = u'UnrootedCutting'
        propagation.accession = self.accession
        editor = PropagationEditor(model=propagation)
        propagation = editor.start()
        debug(propagation)
        self.assert_(propagation.accession)



class VoucherTests(GardenTestCase):

    def __init__(self, *args):
        super(VoucherTests, self).__init__(*args)

    def setUp(self):
        super(VoucherTests, self).setUp()
        self.accession = self.create(Accession, species=self.species,code=u'1')
        self.session.commit()

    def tearDown(self):
        super(VoucherTests, self).tearDown()

    def test_voucher(self):
        """
        Test the Accession.voucher property
        """
        voucher = Voucher(herbarium=u'ABC', code=u'1234567')
        voucher.accession = self.accession
        self.session.commit()
        voucher_id = voucher.id
        self.accession.vouchers.remove(voucher)
        self.session.commit()
        self.assert_(not self.session.query(Voucher).get(voucher_id))

        # test that if we set voucher.accession to None then the
        # voucher is deleted but not the accession
        voucher = Voucher(herbarium=u'ABC', code=u'1234567')
        voucher.accession = self.accession
        self.session.commit()
        voucher_id = voucher.id
        acc_id = voucher.accession.id
        voucher.accession = None
        self.session.commit()
        self.assert_(not self.session.query(Voucher).get(voucher_id))
        self.assert_(self.session.query(Accession).get(acc_id))


class SourceTests(GardenTestCase):

    def __init__(self, *args):
        super(SourceTests, self).__init__(*args)

    def setUp(self):
        super(SourceTests, self).setUp()
        self.accession = self.create(Accession, species=self.species, code=u'1')

    def tearDown(self):
        super(SourceTests, self).tearDown()


    def _make_prop(self, source):
        source.propagation = Propagation(prop_type=u'Seed')

        # a propagation doesn't normally have _seed and _cutting but
        # its ok here for the test
        seed = PropSeed(**default_seed_values)
        seed.propagation = source.propagation
        cutting = PropCutting(**default_cutting_values)
        cutting.propagation = source.propagation
        self.session.commit()
        prop_id = source.propagation.id
        seed_id = source.propagation._seed.id
        cutting_id = source.propagation._cutting.id
        return prop_id, seed_id, cutting_id


    def test_propagation(self):
        """
        Test cascading for the Source.propagation relation
        """
        source = Source()
        self.accession.source = source
        prop_id, seed_id, cutting_id = self._make_prop(source)
        self.session.commit()
        source.propagation = None
        self.session.commit()
        self.assert_(seed_id)
        self.assert_(cutting_id)
        self.assert_(prop_id)
        # make sure the propagation got cleaned up when the
        # source.propagation attribute was set to None
        self.assert_(not self.session.query(PropSeed).get(seed_id))
        self.assert_(not self.session.query(PropCutting).get(cutting_id))
        self.assert_(not self.session.query(Propagation).get(prop_id))


    def test(self):
        """
        Test bauble.plugins.garden.Source and related properties
        """
        source = Source()
        #self.assert_(hasattr(source, 'plant_propagation'))

        location = Location(code=u'1', name=u'site1')
        plant = Plant(accession=self.accession, location=location, code=u'1',
                      quantity=1)
        plant.propagations.append(Propagation(prop_type=u'Seed'))
        self.session.commit()

        source.source_detail = SourceDetail()
        source.source_detail.name = u'name'
        source.sources_code = u'1'
        source.collection = Collection(locale=u'locale')
        source.propagation = Propagation(prop_type=u'Seed')
        source.plant_propagation = plant.propagations[0]
        source.accession = self.accession # test the source's accession property
        self.session.commit()

        # test that cascading works properly
        source_detail_id = source.source_detail.id
        coll_id = source.collection.id
        prop_id = source.propagation.id
        plant_prop_id = source.plant_propagation.id
        self.accession.source = None # tests the accessions source
        self.session.commit()

        # the Colection and Propagation should be
        # deleted since they are specific to the source
        self.assert_(not self.session.query(Collection).get(coll_id))
        self.assert_(not self.session.query(Propagation).get(prop_id))

        # the SourceDetail and plant Propagation shouldn't be deleted
        # since they are independent of the source
        self.assert_(self.session.query(Propagation).get(plant_prop_id))
        self.assert_(self.session.query(SourceDetail).get(source_detail_id))


    def itest_details_editor(self):
        e = SourceDetailEditor()
        e.start()


class AccessionTests(GardenTestCase):

    def __init__(self, *args):
        super(AccessionTests, self).__init__(*args)

    def setUp(self):
        super(AccessionTests, self).setUp()

    def tearDown(self):
        super(AccessionTests, self).tearDown()


    def test_species_str(self):
        """
        Test Accesion.species_str()
        """
        acc = self.create(Accession, species=self.species, code=u'1')
        s = 'gen sp'
        sp_str = acc.species_str()
        self.assert_(s == sp_str, '%s == %s' % (s, sp_str))
        acc.id_qual = '?'
        s = 'gen sp(?)'
        sp_str = acc.species_str()
        self.assert_(s == sp_str, '%s == %s' % (s, sp_str))

        acc.id_qual = 'aff.'
        acc.id_qual_rank = 'sp'
        s = 'gen aff. sp'
        sp_str = acc.species_str()
        self.assert_(s == sp_str, '%s == %s' %(s, sp_str))

        # here species.infrasp is None but we still allow the string
        acc.id_qual = 'cf.'
        acc.id_qual_rank = 'infrasp'
        s = 'gen sp cf.'#' None'
        sp_str = acc.species_str()
        self.assert_(s == sp_str, '%s == %s' % (s, sp_str))

        # species.infrasp is still none but these just get pasted on
        # the end so it doesn't matter
        acc.id_qual = 'incorrect'
        acc.id_qual_rank = 'infrasp'
        s = 'gen sp(incorrect)'
        sp_str = acc.species_str()
        self.assert_(s == sp_str, '%s == %s' %(s, sp_str))

        acc.id_qual = 'forsan'
        acc.id_qual_rank = 'sp'
        s = 'gen sp(forsan)'
        sp_str = acc.species_str()
        self.assert_(s == sp_str, '%s == %s' %(s, sp_str))

        acc.species.set_infrasp(1, u'cv.', u'Cultivar')
        acc.id_qual = u'cf.'
        acc.id_qual_rank = u'infrasp'
        s = "gen sp cf. 'Cultivar'"
        sp_str = acc.species_str()
        self.assert_(s == sp_str, '%s == %s' %(s, sp_str))


        # test that the cached string is returned

        # have to commit because the cached string won't be returned
        # on dirty species
        self.session.commit()
        s2 = acc.species_str()
        assert id(sp_str) == id(s2), '%s(%s) == %s(%s)' % (sp_str, id(sp_str),
                                                           s2, id(s2))

        # this used to test that if the id_qual was set but the
        # id_qual_rank wasn't then we would get an error. now we just
        # show an warning and put the id_qual on the end of the string
#         acc.id_qual = 'aff.'
#         acc.id_qual_rank = None
#         self.assertRaises(CheckConditionError, acc.species_str)


    def test_delete(self):
        """
        Test that when an accession is deleted any orphaned rows are
        cleaned up.
        """
        acc = self.create(Accession, species=self.species, code=u'1')
        plant = self.create(Plant, accession=acc, quantity=1,
                            location=Location(name=u'site', code=u'STE'),
                            code=u'1')
        self.session.commit()

        # test that the plant is deleted after being orphaned
        plant_id = plant.id
        self.session.delete(acc)
        self.session.commit()
        self.assert_(not self.session.query(Plant).get(plant_id))


    def test_constraints(self):
        """
        Test the constraints on the accession table.
        """
        acc = Accession(species=self.species, code=u'1')
        self.session.add(acc)
        self.session.commit()

        # test that accession.code is unique
        acc = Accession(species=self.species, code=u'1')
        self.session.add(acc)
        self.assertRaises(IntegrityError, self.session.commit)


    def test_accession_editor(self):
        acc = Accession(code=u'code', species=self.species)
        self.editor = AccessionEditor(acc)
        update_gui()

        widgets = self.editor.presenter.view.widgets
        # make sure there is a problem if the species entry text isn't
        # a species string
        widgets.acc_species_entry.set_text('asdasd')
        assert self.editor.presenter.problems

        # make sure the problem is removed if the species entry text
        # is set to a species string

        # fill in the completions
        widgets.acc_species_entry.set_text(str(self.species)[0:3])
        update_gui() # ensures idle callback is called to add completions
        # set the fill string which should match from completions
        widgets.acc_species_entry.set_text(str(self.species))
        assert not self.editor.presenter.problems, self.editor.presenter.problems

        # commit the changes and cleanup
        self.editor.model.name = u'asda'
        import gtk
        self.editor.handle_response(gtk.RESPONSE_OK)
        self.editor.session.close()


    def itest_editor(self):
        """
        Interactively test the AccessionEditor
        """
        #donor = self.create(Donor, name=u'test')
        sp2 = Species(genus=self.genus, sp=u'species')
        sp2.synonyms.append(self.species)
        self.session.add(sp2)
        self.session.commit()
        # import datetime again since sometimes i get an weird error
        import datetime
        acc_code = '%s%s1' % (datetime.date.today().year, Plant.get_delimiter())
        acc = self.create(Accession, species=self.species, code=acc_code)
        voucher = Voucher(herbarium=u'abcd', code=u'123')
        acc.vouchers.append(voucher)
        prev = 0
        def mem(size="rss"):
            """Generalization; memory sizes: rss, rsz, vsz."""
            import os
            return int(os.popen('ps -p %d -o %s | tail -1' % \
                                    (os.getpid(), size)).read())

        # add verificaiton
        ver = Verification()
        ver.verifier = u'me'
        ver.date = datetime.date.today()
        ver.prev_species = self.species
        ver.species = self.species
        ver.level = 1
        acc.verifications.append(ver)

        location = Location(name=u'loc1', code=u'loc1')
        plant = Plant(accession=acc, location=location, code=u'1', quantity=1)
        prop = Propagation(prop_type=u'Seed')
        seed = PropSeed(**default_seed_values)
        seed.propagation = prop
        plant.propagations.append(prop)
        self.session.commit()

        self.editor = AccessionEditor(model=acc)
        try:
            self.editor.start()
        except Exception, e:
            import traceback
            debug(traceback.format_exc(0))
            debug(e)



class VerificationTests(GardenTestCase):

    def __init__(self, *args):
        super(VerificationTests, self).__init__(*args)

    def setUp(self):
        super(VerificationTests, self).setUp()

    def tearDown(self):
        super(VerificationTests, self).tearDown()


    def test_verifications(self):
        acc = self.create(Accession, species=self.species, code=u'1')
        self.session.add(acc)
        self.session.commit()

        ver =  Verification()
        ver.verifier = u'me'
        ver.date = datetime.date.today()
        ver.level = 1
        ver.species = acc.species
        ver.prev_species = acc.species
        acc.verifications.append(ver)
        try:
            self.session.commit()
        except Exception, e:
            debug(e)
            self.session.rollback()
        self.assert_(ver in acc.verifications)
        self.assert_(ver in self.session)



class LocationTests(GardenTestCase):

    def __init__(self, *args):
        super(LocationTests, self).__init__(*args)

    def setUp(self):
        super(LocationTests, self).setUp()


    def tearDown(self):
        super(LocationTests, self).tearDown()


    def test_location_editor(self):
        loc = self.create(Location, name=u'some site', code=u'STE')
        self.session.commit()
        editor = LocationEditor(model=loc)
        update_gui()
        widgets = editor.presenter.view.widgets

        # test that the accept buttons are NOT sensitive since nothing
        # has changed and that the and the text entries and model are
        # the same
        assert widgets.loc_name_entry.get_text() == loc.name
        assert widgets.loc_code_entry.get_text() == loc.code
        assert not widgets.loc_ok_button.props.sensitive
        assert not widgets.loc_ok_and_add_button.props.sensitive
        assert not widgets.loc_next_button.props.sensitive

        # test the accept buttons become sensitive when the name entry
        # is changed
        widgets.loc_name_entry.set_text('something')
        update_gui()
        assert widgets.loc_ok_button.props.sensitive
        assert widgets.loc_ok_and_add_button.props.sensitive
        assert widgets.loc_next_button.props.sensitive

        # test the accept buttons become NOT sensitive when the code
        # entry is empty since this is a required field
        widgets.loc_code_entry.set_text('')
        update_gui()
        assert not widgets.loc_ok_button.props.sensitive
        assert not widgets.loc_ok_and_add_button.props.sensitive
        assert not widgets.loc_next_button.props.sensitive

        # test the accept buttons aren't sensitive from setting the textview
        import gtk
        buff = gtk.TextBuffer()
        buff.set_text('saasodmadomad')
        widgets.loc_desc_textview.set_buffer(buff)
        assert not widgets.loc_ok_button.props.sensitive
        assert not widgets.loc_ok_and_add_button.props.sensitive
        assert not widgets.loc_next_button.props.sensitive

        # commit the changes and cleanup
        editor.model.name = editor.model.code = u'asda'
        editor.handle_response(gtk.RESPONSE_OK)
        editor.session.close()
        editor.presenter.cleanup()
        del editor

        assert utils.gc_objects_by_type('LocationEditor') == [], \
            'LocationEditor not deleted'
        assert utils.gc_objects_by_type('LocationEditorPresenter') == [], \
            'LocationEditorPresenter not deleted'
        assert utils.gc_objects_by_type('LocationEditorView') == [], \
            'LocationEditorView not deleted'


    def itest_editor(self):
        """
        Interactively test the PlantEditor
        """
        loc = self.create(Location, name=u'some site', code=u'STE')
        editor = LocationEditor(model=loc)
        editor.start()
        del editor
        assert utils.gc_objects_by_type('LocationEditor') == [], \
            'LocationEditor not deleted'
        assert utils.gc_objects_by_type('LocationEditorPresenter') == [], \
            'LocationEditorPresenter not deleted'
        assert utils.gc_objects_by_type('LocationEditorView') == [], \
            'LocationEditorView not deleted'



# class CollectionTests(GardenTestCase):

#     def __init__(self, *args):
#         super(CollectionTests, self).__init__(*args)

#     def setUp(self):
#         super(CollectionTests, self).setUp()

#     def tearDown(self):
#         super(CollectionTests, self).tearDown()

#     def test_accession_prop(self):
#         """
#         Test Collection.accession property
#         """
#         acc = Accession(code=u'1', species=self.species)
#         collection = Collection(locale=u'some locale')
#         self.session.add_all((acc, collection))

#         self.assert_(acc.source is None)
#         collection.accession = acc
#         self.assert_(acc._collection == collection, acc._collection)
#         self.assert_(acc.source_type == 'Collection')
#         self.assert_(acc.source == collection)
#         self.session.commit()


class InstitutionTests(GardenTestCase):

    # TODO: create a non interactive tests that starts the
    # InstututionEditor and checks that it doesn't leak memory

    def itest_editor(self):
        e = InstitutionEditor()
        e.start()


# latitude: deg[0-90], min[0-59], sec[0-59]
# longitude: deg[0-180], min[0-59], sec[0-59]

ALLOWED_DECIMAL_ERROR = 5
THRESHOLD = .01

# indexs into conversion_test_date
DMS = 0 # DMS
DEG_MIN_DEC = 1 # Deg with minutes decimal
DEG_DEC = 2 # Degrees decimal
UTM = 3 # Datum(wgs84/nad83 or nad27), UTM Zone, Easting, Northing

# decimal points to accuracy in decimal degrees
# 1 +/- 8000m
# 2 +/- 800m
# 3 +/- 80m
# 4 +/- 8m
# 5 +/- 0.8m
# 6 +/- 0.08m

from decimal import Decimal
dec = Decimal
conversion_test_data = (((('N', 17, 21, dec(59)), # dms
                          ('W', 89, 1, 41)),
                         ((dec(17), dec('21.98333333')), # deg min_dec
                          (dec(-89), dec('1.68333333'))),
                         (dec('17.366389'), dec('-89.028056')), # dec deg
                         (('wgs84', 16, 284513, 1921226))), # utm
                        \
                        ((('S', 50, 19, dec('32.59')), # dms
                          ('W', 74, 2, dec('11.6'))),
                         ((dec(-50), dec('19.543166')), # deg min_dec
                          (dec(-74), dec('2.193333'))),
                         (dec('-50.325719'), dec('-74.036556')), # dec deg
                          (('wgs84', 18, 568579, 568579)),
                          (('nad27', 18, 568581, 4424928))),
                        \
                        ((('N', 9, 0, dec('4.593384')),
                          ('W', 78, 3, dec('28.527984'))),
                         ((9, dec('0.0765564')),
                          (-78, dec('3.4754664'))),
                         (dec('9.00127594'), dec('-78.05792444'))),
                        \
                        ((('N', 49, 10, 28),
                          ('W', 121, 40, 39)),
                         ((49, dec('10.470')),
                          (-121, dec('40.650'))),
                         (dec('49.174444'), dec('-121.6775')))
                         )


parse_lat_lon_data = ((('N', '17 21 59'), dec('17.366389')),
                      (('N', '17 21.983333'), dec('17.366389')),
                      (('N', '17.03656'), dec('17.03656')),
                      (('W', '89 1 41'), dec('-89.028056')),
                      (('W', '89 1.68333333'), dec('-89.028056')),
                      (('W', '-89 1.68333333'), dec('-89.028056')),
                      (('E', '121 40 39'), dec('121.6775')))


class DMSConversionTests(unittest.TestCase):

    # test coordinate conversions
    def test_dms_to_decimal(self):
        # test converting DMS to degrees decimal
        ALLOWED_ERROR = 6
        for data_set in conversion_test_data:
            dms_data = data_set[DMS]
            dec_data = data_set[DEG_DEC]
            lat_dec = dms_to_decimal(*dms_data[0])
            lon_dec = dms_to_decimal(*dms_data[1])
            self.assertAlmostEqual(lat_dec, dec_data[0], ALLOWED_ERROR)
            self.assertAlmostEqual(lon_dec, dec_data[1], ALLOWED_ERROR)



    def test_decimal_to_dms(self):
        # test converting degrees decimal to dms, allow a certain
        # amount of error in the seconds
        ALLOWABLE_ERROR = 2
        for data_set in conversion_test_data:
            dms_data = data_set[DMS]
            dec_data = data_set[DEG_DEC]

            # convert to DMS
            lat_dms = latitude_to_dms(dec_data[0])
            self.assertEqual(lat_dms[0:2], dms_data[0][0:2])
            # test seconds with allowable error
            self.assertAlmostEqual(lat_dms[3], dms_data[0][3], ALLOWABLE_ERROR)

            lon_dms = longitude_to_dms(dec_data[1])
            self.assertEqual(lon_dms[0:2], dms_data[1][0:2])
            # test seconds with allowable error
            self.assertAlmostEqual(lon_dms[3], dms_data[1][3], ALLOWABLE_ERROR)


    def test_parse_lat_lon(self):
        parse = CollectionPresenter._parse_lat_lon
        for data, dec in parse_lat_lon_data:
            result = parse(*data)
            self.assert_(result == dec, '%s: %s == %s' % (data, result, dec))<|MERGE_RESOLUTION|>--- conflicted
+++ resolved
@@ -346,15 +346,6 @@
             raise SkipTest('could not import gtk')
 
         # test argument checks
-<<<<<<< HEAD
-        self.assert_(PlantEditor())
-        self.assertRaises(CheckConditionError, PlantEditor, branch_mode=True)
-        plant = Plant(accession=self.accession, location=self.location,
-                      code=u'33', quantity=5)
-        self.assertRaises(CheckConditionError, PlantEditor, model=plant,
-                          branch_mode=True)
-        self.accession.plants.remove(plant) # remove from session
-=======
         #
         # TODO: these argument checks make future tests fail because
         # the PlantEditor is never cleaned up
@@ -367,7 +358,6 @@
         # self.assertRaises(CheckConditionError, PlantEditor, model=plant,
         #                   branch_mode=True)
         #self.accession.plants.remove(plant) # remove from session
->>>>>>> 54d8ae5c
         # TODO: test check where quantity < 2
 
         quantity = 5
