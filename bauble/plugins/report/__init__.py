--- conflicted
+++ resolved
@@ -2,10 +2,7 @@
 #
 # Copyright 2008-2010 Brett Adams
 # Copyright 2012-2017 Mario Frasca <mario@anche.no>.
-<<<<<<< HEAD
-=======
 # Copyright 2017 Jardín Botánico de Quito
->>>>>>> 23aa20ce
 # Copyright 2017 Ross Demuth
 #
 # This file is part of ghini.desktop.
@@ -47,11 +44,7 @@
 from bauble.prefs import prefs
 import bauble.pluginmgr as pluginmgr
 from bauble.plugins.plants import Family, Genus, Species, VernacularName
-<<<<<<< HEAD
 from bauble.plugins.garden import Accession, Plant, Location, Contact
-=======
-from bauble.plugins.garden import Accession, Plant, Location, Source, Contact
->>>>>>> 23aa20ce
 from bauble.plugins.tag import Tag
 
 # TODO: this module should depend on PlantPlugin, GardenPlugin,
@@ -226,45 +219,27 @@
     """
     """
     q = session.query(Location).order_by(None)
-    if isinstance(obj, Family):
-        return q.join('plants', 'accession', 'species', 'genus', 'family').\
-            filter_by(id=obj.id)
-    elif isinstance(obj, Genus):
-        return q.join('plants', 'accession', 'species', 'genus').\
-            filter_by(id=obj.id)
-    elif isinstance(obj, Species):
-        return q.join('plants', 'accession', 'species').\
-            filter_by(id=obj.id)
-    elif isinstance(obj, VernacularName):
-        return q.join('plants', 'accession', 'species', 'vernacular_names').\
-            filter_by(id=obj.id)
+    if isinstance(obj, Location):
+        return q.filter_by(id=obj.id)
     elif isinstance(obj, Plant):
         return q.join('plants').filter_by(id=obj.id)
     elif isinstance(obj, Accession):
         return q.join('plants', 'accession').filter_by(id=obj.id)
-<<<<<<< HEAD
+    elif isinstance(obj, Family):
+        return q.join('plants', 'accession', 'species', 'genus', 'family').\
+            filter_by(id=obj.id)
+    elif isinstance(obj, Genus):
+        return q.join('plants', 'accession', 'species', 'genus').\
+            filter_by(id=obj.id)
+    elif isinstance(obj, Species):
+        return q.join('plants', 'accession', 'species').\
+            filter_by(id=obj.id)
+    elif isinstance(obj, VernacularName):
+        return q.join('plants', 'accession', 'species', 'vernacular_names').\
+            filter_by(id=obj.id)
     elif isinstance(obj, Contact):
         return q.join('plants', 'accession', 'source', 'source_detail').\
                 filter_by(id=obj.id)
-    elif isinstance(obj, Location):
-        return q.filter_by(id=obj.id)
-=======
-    elif isinstance(obj, Family):
-        return q.join('plants', 'accession', 'species', 'genus', 'family').\
-            filter_by(id=obj.id)
-    elif isinstance(obj, Genus):
-        return q.join('plants', 'accession', 'species', 'genus').\
-            filter_by(id=obj.id)
-    elif isinstance(obj, Species):
-        return q.join('plants', 'accession', 'species').\
-            filter_by(id=obj.id)
-    elif isinstance(obj, VernacularName):
-        return q.join('plants', 'accession', 'species', 'vernacular_names').\
-            filter_by(id=obj.id)
-    elif isinstance(obj, Contact):
-        return q.join('plants', 'accession', 'source', 'source_detail').\
-                filter_by(id=obj.id)
->>>>>>> 23aa20ce
     elif isinstance(obj, Tag):
         locs = get_locations_pertinent_to(obj.objects, session)
         return q.filter(Location.id.in_([l.id for l in locs]))
