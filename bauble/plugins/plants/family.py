#
# Family table definition
#

import os, traceback
import gtk
from sqlalchemy import *
from sqlalchemy.orm import *
from sqlalchemy.orm.session import object_session
from sqlalchemy.exceptions import SQLError
import bauble
from bauble.i18n import _
from bauble.editor import *
import bauble.utils.desktop as desktop
from datetime import datetime
import bauble.utils as utils
import bauble.utils.sql as sql_utils
from bauble.utils.log import debug
from bauble.types import Enum


def edit_callback(value):
    e = FamilyEditor(model=value)
    return e.start() != None


def add_genera_callback(value):
    e = GenusEditor(Genus(family=value))
    return e.start() != None


def remove_callback(value):
    s = '%s: %s' % (value.__class__.__name__, str(value))
    msg = _("Are you sure you want to remove %s?") % utils.xml_safe_utf8(s)
    if not utils.yes_no_dialog(msg):
        return
    try:
        session = create_session()
        obj = session.load(value.__class__, value.id)
        session.delete(obj)
        session.flush()
    except Exception, e:
        msg = 'Could not delete.\n\n%s' % utils.xml_safe_utf8(e)
        utils.message_details_dialog(msg, traceback.format_exc(),
                                     type=gtk.MESSAGE_ERROR)
    return True


family_context_menu = [(_('Edit'), edit_callback),
                       ('--', None),
                       (_('Add genera'), add_genera_callback),
                       ('--', None),
                       (_('Remove'), remove_callback)]


def family_markup_func(family):
    '''
    '''
    return family


#
# Family
#
family_table = bauble.Table('family', bauble.metadata,
                     Column('id', Integer, primary_key=True),
                     Column('family', String(45), nullable=False, index=True),
                     Column('qualifier', Enum(values=['s. lat.', 's. str.',
                                                      None],
                                              empty_to_none=True)),
                     Column('notes', Unicode),
                     UniqueConstraint('family', 'qualifier',
                                      name='family_index'))

family_synonym_table = bauble.Table('family_synonym', bauble.metadata,
                             Column('id', Integer, primary_key=True),
                             Column('family_id', Integer,
                                    ForeignKey('family.id'),
                                    nullable=False),
                             Column('synonym_id', Integer,
                                    ForeignKey('family.id'),
                                    nullable=False),
                             UniqueConstraint('family_id', 'synonym_id',
                                              name='family_synonym_index'))

class Family(bauble.BaubleMapper):

    def __str__(self):
        # TODO: need ability to include the qualifier as part of the name,
        # maybe as a keyworkd argument flag
        return Family.str(self)

    @staticmethod
    def str(family):
        if family.family is None:
            return repr(family)
        else:
            return ' '.join([s for s in [family.family, family.qualifier] if s is not None])



class FamilySynonym(bauble.BaubleMapper):

    # - deleting either of the families that this synonym refers to
    # makes this synonym irrelevant
    # - here default=None b/c this can only be edited as a sub editor of,
    # Family, thoughwe have to be careful this doesn't create a dangling record
    # with no parent
    def __init__(self, family=None, synonym=None):
        self.family = family
        self.synonym = synonym

    def __str__(self):
        return Family.str(self.synonym)

from bauble.plugins.plants.genus import Genus, genus_table, GenusEditor
#from bauble.plugins.plants.genus import Species, species_table
from bauble.plugins.garden.accession import Accession, accession_table
from bauble.plugins.garden.plant import Plant, plant_table

mapper(Family, family_table,
<<<<<<< HEAD
    properties = {'synonyms': relation(FamilySynonym,
            primaryjoin=family_synonym_table.c.family_id==family_table.c.id,
                                       cascade='all, delete-orphan',
                                       backref='family'),
                  'genera': relation(Genus, backref='family')})

mapper(FamilySynonym, family_synonym_table,
    properties = {'synonym': relation(Family, uselist=False,
            primaryjoin=family_synonym_table.c.synonym_id==family_table.c.id),
                  'family': relation(Family, uselist=False,
=======
    properties = { \
    'synonyms': relation(FamilySynonym,
            primaryjoin=family_synonym_table.c.family_id==family_table.c.id,
            cascade='all, delete-orphan',
                         #backref='family'
                         ),
    'genera': relation(Genus, backref='family')})

mapper(FamilySynonym, family_synonym_table,
    properties = {\
    'synonym': relation(Family, uselist=False,
            primaryjoin=family_synonym_table.c.synonym_id==family_table.c.id),
    'family': relation(Family, uselist=False,
>>>>>>> fdffcf6d
            primaryjoin=family_synonym_table.c.family_id==family_table.c.id)
                     })



class FamilyEditorView(GenericEditorView):

    syn_expanded_pref = 'editor.family.synonyms.expanded'

    def __init__(self, parent=None):
        GenericEditorView.__init__(self, os.path.join(paths.lib_dir(),
                                                      'plugins', 'plants',
                                                      'editors.glade'),
                                   parent=parent)
        self.dialog = self.widgets.family_dialog
        self.dialog.set_transient_for(parent)
        self.attach_completion('fam_syn_entry')#, self.syn_cell_data_func)
        self.connect_dialog_close(self.widgets.family_dialog)
        self.restore_state()


    def save_state(self):
        prefs[self.syn_expanded_pref] = \
                                self.widgets.fam_syn_expander.get_expanded()


    def restore_state(self):
        expanded = prefs.get(self.syn_expanded_pref, True)
        self.widgets.fam_syn_expander.set_expanded(expanded)


    def _get_window(self):
        '''
        '''
        return self.widgets.family_dialog
    window = property(_get_window)


    def set_accept_buttons_sensitive(self, sensitive):
        self.widgets.fam_ok_button.set_sensitive(sensitive)
        self.widgets.fam_ok_and_add_button.set_sensitive(sensitive)
        self.widgets.fam_next_button.set_sensitive(sensitive)


    def start(self):
        return self.dialog.run()



class FamilyEditorPresenter(GenericEditorPresenter):

    widget_to_field_map = {'fam_family_entry': 'family',
                           'fam_qualifier_combo': 'qualifier',
                           'fam_notes_textview': 'notes'}

    def __init__(self, model, view):
        '''
        @param model: should be an instance of class Accession
        @param view: should be an instance of AccessionEditorView
        '''
        GenericEditorPresenter.__init__(self, ModelDecorator(model), view)
        self.session = object_session(model)

        # initialize widgets
        self.init_enum_combo('fam_qualifier_combo', 'qualifier')
        self.synonyms_presenter = SynonymsPresenter(self.model, self.view,
                                                    self.session)
        self.refresh_view() # put model values in view

        # connect signals
        self.assign_simple_handler('fam_family_entry', 'family')
        self.assign_simple_handler('fam_qualifier_combo', 'qualifier')
        self.assign_simple_handler('fam_notes_textview', 'notes')

        # for each widget register a signal handler to be notified when the
        # value in the widget changes, that way we can do things like sensitize
        # the ok button
        for field in self.widget_to_field_map.values():
            self.model.add_notifier(field, self.on_field_changed)


    def on_field_changed(self, model, field):
        self.view.set_accept_buttons_sensitive(True)


    def dirty(self):
        return self.model.dirty or self.synonyms_presenter.dirty()


    def refresh_view(self):
        for widget, field in self.widget_to_field_map.iteritems():
            value = self.model[field]
            self.view.set_widget_value(widget, value)


    def start(self):
        return self.view.start()


#
# TODO: you shouldn't be able to set a family as a synonym of itself
#
class SynonymsPresenter(GenericEditorPresenter):

    PROBLEM_INVALID_SYNONYM = 1

    # TODO: if you add a species and then immediately remove then you get an
    # error, something about the synonym not being in the session

    def __init__(self, family, view, session):
        '''
        @param model: Family instance
        @param view: see GenericEditorPresenter
        @param session:
        '''
        GenericEditorPresenter.__init__(self, ModelDecorator(family), view)
        self.session = session
        self.init_treeview()

        # use completions_model as a dummy object for completions, we'll create
        # seperate SpeciesSynonym models on add
        completions_model = FamilySynonym()
        def fam_get_completions(text):
            return self.session.query(Family).select(family_table.c.family.like('%s%%' % text))
        def set_in_model(self, field, value):
            # don't set anything in the model, just set self.selected
            sensitive = True
            if value is None:
                sensitive = False
            self.view.widgets.fam_syn_add_button.set_sensitive(sensitive)
            self._added = value

        self.assign_completions_handler('fam_syn_entry', 'synonym',
                                        fam_get_completions,
                                        set_func=set_in_model,
                                        model=completions_model)
#        self.selected = None
        self._added = None
        self.view.widgets.fam_syn_add_button.connect('clicked',
                                                    self.on_add_button_clicked)
        self.view.widgets.fam_syn_remove_button.connect('clicked',
                                                    self.on_remove_button_clicked)
        self.__dirty = False


    def dirty(self):
        return self.model.dirty or self.__dirty


    def init_treeview(self):
        '''
        initialize the gtk.TreeView
        '''
        self.treeview = self.view.widgets.fam_syn_treeview
        def _syn_data_func(column, cell, model, iter, data=None):
            v = model[iter][0]
            cell.set_property('text', str(v))
            # just added so change the background color to indicate its new
            if v.id is None:
                cell.set_property('foreground', 'blue')
            else:
                cell.set_property('foreground', None)
        cell = gtk.CellRendererText()
        col = gtk.TreeViewColumn('Synonym', cell)
        col.set_cell_data_func(cell, _syn_data_func)
        self.treeview.append_column(col)

        tree_model = gtk.ListStore(object)
        for syn in self.model.synonyms:
            tree_model.append([syn])
        self.treeview.set_model(tree_model)
        self.treeview.connect('cursor-changed', self.on_tree_cursor_changed)


    def on_tree_cursor_changed(self, tree, data=None):
        '''
        '''
        path, column = tree.get_cursor()
        self.view.widgets.fam_syn_remove_button.set_sensitive(True)


    def refresh_view(self):
        """
        doesn't do anything
        """
        return


    def on_add_button_clicked(self, button, data=None):
        '''
        adds the synonym from the synonym entry to the list of synonyms for
            this species
        '''
        syn = FamilySynonym()
        syn.synonym = self._added
        #self.session.save(syn)
        self.model.synonyms.append(syn)
        tree_model = self.treeview.get_model()
        tree_model.append([syn])
        self._added = None
        entry = self.view.widgets.fam_syn_entry
        # sid generated from GenericEditorPresenter.assign_completion_handler
        entry.handler_block(self._insert_fam_syn_entry_sid)
        entry.set_text('')
        entry.set_position(-1)
        entry.handler_unblock(self._insert_fam_syn_entry_sid)
        self.view.widgets.fam_syn_add_button.set_sensitive(False)
        self.view.widgets.fam_syn_add_button.set_sensitive(False)
        #self.view.set_accept_buttons_sensitive(True)
        self.__dirty = True


    def on_remove_button_clicked(self, button, data=None):
        '''
        removes the currently selected synonym from the list of synonyms for
        this species
        '''
        # TODO: maybe we should only ask 'are you sure' if the selected value
        # is an instance, this means it will be deleted from the database
        tree = self.view.widgets.fam_syn_treeview
        path, col = tree.get_cursor()
        tree_model = tree.get_model()
        value = tree_model[tree_model.get_iter(path)][0]
#        debug('%s: %s' % (value, type(value)))
        s = Family.str(value.synonym)
        msg = 'Are you sure you want to remove %s as a synonym to the ' \
              'current family?\n\n<i>Note: This will not remove the family '\
              '%s from the database.</i>' % (s, s)
        if utils.yes_no_dialog(msg, parent=self.view.window):
            tree_model.remove(tree_model.get_iter(path))
            self.model.synonyms.remove(value)
#            delete_or_expunge(value)
            #self.view.set_accept_buttons_sensitive(True)
            self.__dirty = True


class FamilyEditor(GenericModelViewPresenterEditor):

    label = 'Family'
    mnemonic_label = '_Family'

    # these have to correspond to the response values in the view
    RESPONSE_OK_AND_ADD = 11
    RESPONSE_NEXT = 22
    ok_responses = (RESPONSE_OK_AND_ADD, RESPONSE_NEXT)


    def __init__(self, model=None, parent=None):
        '''
        @param model: Family instance or None
        @param parent: the parent window or None
        '''
        if model is None:
            model = Family()

        GenericModelViewPresenterEditor.__init__(self, model, parent)
        if parent is None: # should we even allow a change in parent
            parent = bauble.gui.window
        self.parent = parent
        self._committed = []


    def handle_response(self, response):
        '''
        @return: return a list if we want to tell start() to close the editor,
        the list should either be empty or the list of committed values, return
        None if we want to keep editing
        '''
        not_ok_msg = 'Are you sure you want to lose your changes?'
        if response == gtk.RESPONSE_OK or response in self.ok_responses:
            try:
                if self.presenter.dirty():
                    self.commit_changes()
                    self._committed.append(self.model)
            except SQLError, e:
                msg = 'Error committing changes.\n\n%s' % \
                      utils.xml_safe_utf8(e.orig)
                utils.message_details_dialog(msg, str(e), gtk.MESSAGE_ERROR)
                return False
            except Exception, e:
                msg = 'Unknown error when committing changes. See the details '\
                      'for more information.\n\n%s' % utils.xml_safe_utf8(e)
                utils.message_details_dialog(msg, traceback.format_exc(),
                                             gtk.MESSAGE_ERROR)
                return False
        elif self.presenter.dirty() and utils.yes_no_dialog(not_ok_msg) or not self.presenter.dirty():
            return True
        else:
            return False

        # respond to responses
        more_committed = None
        if response == self.RESPONSE_NEXT:
            e = FamilyEditor(parent=self.parent)
            more_committed = e.start()
        elif response == self.RESPONSE_OK_AND_ADD:
            e = GenusEditor(Genus(family=self.model), self.parent)
            more_committed = e.start()

        if more_committed is not None:
            if isinstance(more_committed, list):
                self._committed.extend(more_committed)
            else:
                self._committed.append(more_committed)

        return True


    def start(self):
        self.view = FamilyEditorView(parent=self.parent)
        self.presenter = FamilyEditorPresenter(self.model, self.view)

        # add quick response keys
        dialog = self.view.dialog
        self.attach_response(dialog, gtk.RESPONSE_OK, 'Return', gtk.gdk.CONTROL_MASK)
        self.attach_response(dialog, self.RESPONSE_OK_AND_ADD, 'k', gtk.gdk.CONTROL_MASK)
        self.attach_response(dialog, self.RESPONSE_NEXT, 'n', gtk.gdk.CONTROL_MASK)

        exc_msg = _("Could not commit changes.\n")
        committed = None
        while True:
            response = self.presenter.start()
            self.view.save_state() # should view or presenter save state
            if self.handle_response(response):
                break
        self.session.close() # cleanup session
        return self._committed


#
# Family infobox
#
from bauble.view import InfoBox, InfoExpander, PropertiesExpander
import bauble.paths as paths
from bauble.plugins.plants.genus import Genus
from bauble.plugins.plants.species_model import Species, species_table
from bauble.plugins.garden.accession import Accession
from bauble.plugins.garden.plant import Plant

class GeneralFamilyExpander(InfoExpander):
    '''
    generic information about an family like number of genus, species,
    accessions and plants
    '''

    def __init__(self, widgets):
        '''
        the constructor
        '''
        InfoExpander.__init__(self, _("General"), widgets)
        general_box = self.widgets.fam_general_box
        self.widgets.remove_parent(general_box)
        self.vbox.pack_start(general_box)


    def update(self, row):
        '''
        update the expander

        @param row: the row to get the values from
        '''

        self.set_widget_value('fam_name_data', str(row))

        # get the number of genera
        genus_ids = select([genus_table.c.id], genus_table.c.family_id==row.id)
        ngen = sql_utils.count_select(genus_ids)
        self.set_widget_value('fam_ngen_data', ngen)

        # get the number of species
        species_ids = select([species_table.c.id],
                             species_table.c.genus_id.in_(genus_ids))
        nsp_str = str(sql_utils.count_select(species_ids))
        if nsp_str != '0':
            ngen_with_species = sql_utils.count_distinct_whereclause(species_table.c.genus_id, species_table.c.genus_id.in_(genus_ids))
            nsp_str = '%s in %s genera' % (nsp_str, ngen_with_species)
        self.set_widget_value('fam_nsp_data', nsp_str)

        # get the number of accessions
        acc_ids = select([accession_table.c.id],
                         accession_table.c.species_id.in_(species_ids))
        nacc_str = str(sql_utils.count_select(acc_ids))
        if nacc_str != '0':
            nsp_with_accessions = sql_utils.count_distinct_whereclause(accession_table.c.species_id, accession_table.c.species_id.in_(species_ids))
            nacc_str = '%s in %s species' % (nacc_str, nsp_with_accessions)
        self.set_widget_value('fam_nacc_data', nacc_str)

        # get the number of plants
        nplants_str = str(sql_utils.count(plant_table,
                                    plant_table.c.accession_id.in_(acc_ids)))
        if nplants_str != '0':
            nacc_with_plants = sql_utils.count_distinct_whereclause(plant_table.c.accession_id, plant_table.c.accession_id.in_(acc_ids))
            nplants_str = '%s in %s accessions' % (nplants_str, nacc_with_plants)
        self.set_widget_value('fam_nplants_data', nplants_str)



class LinksExpander(InfoExpander):

    def __init__(self):
        super(LinksExpander, self).__init__(_('Links'))
        self.tooltips = gtk.Tooltips()
        buttons = []
        self.google_button = gtk.LinkButton("", _("Search Google"))
        self.tooltips.set_tip(self.google_button, _("Search Google"))
        buttons.append(self.google_button)

        self.gbif_button = gtk.LinkButton("", _("Search GBIF"))
        self.tooltips.set_tip(self.gbif_button,
                              _("Search the Global Biodiversity Information "\
                                "Facility"))
        buttons.append(self.gbif_button)

        self.itis_button = gtk.LinkButton("", _("Search ITIS"))
        self.tooltips.set_tip(self.itis_button,
                              _("Search the Intergrated Taxonomic "\
                                "Information System"))
        buttons.append(self.itis_button)

        self.ipni_button = gtk.LinkButton("", _("Search IPNI"))
        self.tooltips.set_tip(self.ipni_button,
                              _("Search the International Plant Names Index"))
        buttons.append(self.ipni_button)

        for b in buttons:
            b.set_alignment(0, -1)
            b.connect("clicked", self.on_click)
            self.vbox.pack_start(b)


    def on_click(self, button):
        desktop.open(button.get_uri())

    def update(self, row):
        s = str(row)
        self.gbif_button.set_uri("http://data.gbif.org/search/%s" % \
                                 s.replace(' ', '+'))
        itis_uri = "http://www.itis.gov/servlet/SingleRpt/SingleRpt?"\
                   "search_topic=Scientific_Name" \
                   "&search_value=%(search_value)s" \
                   "&search_kingdom=Plant" \
                   "&search_span=containing" \
                   "&categories=All&source=html&search_credRating=All" \
                   % {'search_value': s.replace(' ', '%20')}
        self.itis_button.set_uri(itis_uri)

        self.google_button.set_uri("http://www.google.com/search?q=%s" % \
                                   s.replace(' ', '+'))

        ipni_uri = "http://www.ipni.org/ipni/advPlantNameSearch.do?"\
                   "find_family=%s" \
                   "&find_isAPNIRecord=on& find_isGCIRecord=on" \
                   "&find_isIKRecord=on&output_format=normal" % s
        self.ipni_button.set_uri(ipni_uri)



class FamilyInfoBox(InfoBox):
    '''
    '''

    def __init__(self):
        '''
        '''
        InfoBox.__init__(self)
        glade_file = os.path.join(paths.lib_dir(), 'plugins', 'plants',
                                  'infoboxes.glade')
        self.widgets = utils.GladeWidgets(gtk.glade.XML(glade_file))
        self.general = GeneralFamilyExpander(self.widgets)
        self.add_expander(self.general)
        self.links = LinksExpander()
        self.add_expander(self.links)
        self.props = PropertiesExpander()
        self.add_expander(self.props)


    def update(self, row):
        '''
        '''
        self.general.update(row)
        self.links.update(row)
        self.props.update(row)


__all__ = ['family_table', 'Family', 'FamilyEditor', 'family_synonym_table',
           'FamilySynonym', 'FamilyInfoBox', 'family_context_menu',
           'family_markup_func']<|MERGE_RESOLUTION|>--- conflicted
+++ resolved
@@ -119,18 +119,6 @@
 from bauble.plugins.garden.plant import Plant, plant_table
 
 mapper(Family, family_table,
-<<<<<<< HEAD
-    properties = {'synonyms': relation(FamilySynonym,
-            primaryjoin=family_synonym_table.c.family_id==family_table.c.id,
-                                       cascade='all, delete-orphan',
-                                       backref='family'),
-                  'genera': relation(Genus, backref='family')})
-
-mapper(FamilySynonym, family_synonym_table,
-    properties = {'synonym': relation(Family, uselist=False,
-            primaryjoin=family_synonym_table.c.synonym_id==family_table.c.id),
-                  'family': relation(Family, uselist=False,
-=======
     properties = { \
     'synonyms': relation(FamilySynonym,
             primaryjoin=family_synonym_table.c.family_id==family_table.c.id,
@@ -139,12 +127,12 @@
                          ),
     'genera': relation(Genus, backref='family')})
 
+
 mapper(FamilySynonym, family_synonym_table,
     properties = {\
     'synonym': relation(Family, uselist=False,
             primaryjoin=family_synonym_table.c.synonym_id==family_table.c.id),
     'family': relation(Family, uselist=False,
->>>>>>> fdffcf6d
             primaryjoin=family_synonym_table.c.family_id==family_table.c.id)
                      })
 
