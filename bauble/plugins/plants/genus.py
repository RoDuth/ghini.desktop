--- conflicted
+++ resolved
@@ -578,18 +578,13 @@
 #
 # infobox
 #
-<<<<<<< HEAD
 from bauble.view import InfoBox, InfoExpander, PropertiesExpander
-=======
-from bauble.view import InfoBox, InfoExpander
->>>>>>> 867aa0d7
 from sqlalchemy.orm.session import object_session
 import bauble.paths as paths
 from bauble.plugins.plants.species_model import Species, species_table
 from bauble.plugins.garden.accession import Accession, accession_table
 from bauble.plugins.garden.plant import Plant, plant_table
 
-<<<<<<< HEAD
 
 class LinksExpander(InfoExpander):
 
@@ -665,8 +660,6 @@
                    "&find_isIKRecord=on&output_format=normal" % s
         self.ipni_button.set_uri(ipni_uri)
 
-=======
->>>>>>> 867aa0d7
 
 class GeneralGenusExpander(InfoExpander):
     '''
