--- conflicted
+++ resolved
@@ -77,15 +77,9 @@
         data = {'name': u'Gal\xe1pagos'}
         geography_table.insert().execute(data)
         query = self.session.query(Geography)
-<<<<<<< HEAD
-        row = query.select()[0]
-        #print str(row)
-        #print data['name']
-=======
         row = query[0]
-        print str(row)
-        print data['name']
->>>>>>> 867aa0d7
+##        print str(row)
+##        print data['name']
         assert row.name == data['name']
 
 
