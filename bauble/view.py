--- conflicted
+++ resolved
@@ -220,18 +220,9 @@
         raise NotImplementedError
 
 
-## class GBIFLinkButton(gtk.LinkButton):
-
-##     def __init__(self, label=_('Search GBIF')):
-##         super(GBIFLinkButton, self).__init__(uri='http://www.gbif.nbet',
-##                                              label=label)
-
-
-<<<<<<< HEAD
-=======
+
 # TODO: should be able to just to a add_link(uri, description) to
 # add buttons
->>>>>>> fdffcf6d
 ## class LinkExpander(InfoExpander):
 
 ##     def __init__(self):
@@ -408,7 +399,7 @@
         query = session.query(mapping)
         for e in expr_iter:
             ident, cond, val = e
-            debug('ident: %s, cond: %s, val: %s' % (ident, cond, val))
+#            debug('ident: %s, cond: %s, val: %s' % (ident, cond, val))
             select = self._build_select(session, mapping, ident, cond, val)
             if op is not None:
                 # i'm not sure how elegant building the queries like
