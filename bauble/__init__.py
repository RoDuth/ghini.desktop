#  Copyright (c) 2005,2006,2007,2008,2009
#  Brett Adams <brett@belizebotanic.org>
#  This is free software, see GNU General Public License v2 for details.
"""
The top level module for Bauble.
"""

import imp, os, sys
import bauble.paths as paths

# major, minor, revision version tuple
<<<<<<< HEAD
version = '1.0.3' # :bump
=======
version = '1.0.10' # :bump
>>>>>>> c5af7859
"""The Bauble version.
"""
version_tuple = version.split('.')

import bauble.i18n # bauble.i18n needs version_tuple

def main_is_frozen():
    """
    Return True if we are running in a py2exe environment, else
    return False
    """
    return (hasattr(sys, "frozen") or # new py2exe
            hasattr(sys, "importers") or # old py2exe
            imp.is_frozen("__main__")) # tools/freeze


if main_is_frozen(): # main is frozen
    # put library.zip first in the path when using py2exe so libxml2
    # gets imported correctly,
    zipfile = sys.path[-1]
    sys.path.insert(0, zipfile)
    # put the bundled gtk at the beginning of the path to make it the
    # preferred version
    os.environ['PATH'] = '%s%s%s%s%s%s' \
                % (os.pathsep, os.path.join(paths.main_dir(), 'gtk', 'bin'),
                   os.pathsep, os.path.join(paths.main_dir(), 'gtk', 'lib'),
                   os.pathsep, os.environ['PATH'])


# if not hasattr(gtk.Widget, 'set_tooltip_markup'):
#     msg = _('Bauble requires GTK+ version 2.12 or greater')
#     utils.message_dialog(msg, gtk.MESSAGE_ERROR)
#     sys.exit(1)

# make sure we look in the lib path for modules
sys.path.append(paths.lib_dir())

#sys.stderr.write('sys.path: %s\n' % sys.path)
#sys.stderr.write('PATH: %s\n' % os.environ['PATH'])


# set SQLAlchemy logging level
import logging
logging.getLogger('sqlalchemy').setLevel(logging.WARNING)

gui = None
"""bauble.gui is the instance :class:`bauble.ui.GUI`
"""

default_icon = None
"""The default icon.
"""

conn_name = None
"""The name of the current connection.
"""

import traceback
import bauble.error as err


def save_state():
    """
    Save the gui state and preferences.
    """
    from bauble.prefs import prefs
    # in case we quit before the gui is created
    if gui is not None:
        gui.save_state()
    prefs.save()


def quit():
    """
    Stop all tasks and quit Bauble.
    """
    import gtk
    import bauble.utils as utils
    from bauble.utils.log import error
    try:
        import bauble.task as task
    except Exception, e:
        error('bauble.quit(): %s' % utils.utf8(e))
    else:
        task.kill()
    try:
        save_state()
        gtk.main_quit()
    except RuntimeError, e:
        # in case main_quit is called before main, e.g. before
        # bauble.main() is called
        sys.exit(1)


last_handler = None

def command_handler(cmd, arg):
    """
    Call a command handler.

    :param cmd: The name of the command to call
    :type cmd: str

    :param arg: The arg to pass to the command handler
    :type arg: list
    """
    import gtk
    from bauble.utils.log import error
    import bauble.utils as utils
    import bauble.pluginmgr as pluginmgr
    global last_handler
    handler_cls = None
    try:
        handler_cls = pluginmgr.commands[cmd]
    except KeyError, e:
        if cmd is None:
            utils.message_dialog(_('No default handler registered'))
        else:
            utils.message_dialog(_('No command handler for %s' % cmd))
            return

    if not isinstance(last_handler, handler_cls):
        last_handler = handler_cls()
    handler_view = last_handler.get_view()
    old_view = gui.get_view()
    if type(old_view) != type(handler_view) and handler_view:
        # remove the accel_group from the window if the previous view
        # had one
        if hasattr(old_view, 'accel_group'):
            gui.window.remove_accel_group(old_view.accel_group)
        # add the new view and its accel_group if it has one
        gui.set_view(handler_view)
        if hasattr(handler_view, 'accel_group'):
            gui.window.add_accel_group(handler_view.accel_group)
    try:
        last_handler(cmd, arg)
    except Exception, e:
        msg = utils.xml_safe_utf8(e)
        error('bauble.command_handler(): %s' % msg)
        utils.message_details_dialog(msg, traceback.format_exc(),
                                     gtk.MESSAGE_ERROR)


conn_default_pref = "conn.default"
conn_list_pref = "conn.list"

def main(uri=None):
    """
    Run the main Bauble application.

    :param uri:  the URI of the database to connect to.  For more information about database URIs see `<http://www.sqlalchemy.org/docs/05/dbengine.html#create-engine-url-arguments>`_
    :type uri: str
    """
    # TODO: it would be nice to show a Tk dialog here saying we can't
    # import gtk...but then we would have to include all of the Tk libs in
    # with the win32 batteries-included installer
    try:
        import gtk, gobject
    except ImportError, e:
        print _('** Error: could not import gtk and/or gobject')
        print e
        if sys.platform == 'win32':
            print _('Please make sure that GTK_ROOT\\bin is in your PATH.')
        sys.exit(1)

    import gtk.gdk
    import pygtk
    if not main_is_frozen():
        pygtk.require("2.0")

    display = gtk.gdk.display_get_default()
    if display is None:
        print _("**Error: Bauble must be run in a windowed environment.")
        sys.exit(1)

    import bauble.pluginmgr as pluginmgr
    from bauble.prefs import prefs
    import bauble.utils as utils
    from bauble.utils.log import debug, warning, error

    # create the user directory
    if not os.path.exists(paths.user_dir()):
        os.makedirs(paths.user_dir())

    # initialize threading
    gtk.gdk.threads_init()
    gtk.gdk.threads_enter()

    try:
        import bauble.db as db
    except Exception, e:
        utils.message_dialog(utils.xml_safe_utf8(e), gtk.MESSAGE_ERROR)
        sys.exit(1)

    # declare module level variables
    global gui, default_icon, conn_name

    default_icon = os.path.join(paths.lib_dir(), "images", "icon.svg")

    # intialize the user preferences
    prefs.init()

    open_exc = None
    # open default database
    if uri is None:
        from bauble.connmgr import ConnectionManager
        default_conn = prefs[conn_default_pref]
        while True:
            if not uri or not conn_name:
                cm = ConnectionManager(default_conn)
                conn_name, uri = cm.start()
                if conn_name is None:
                    quit()
            try:
                if db.open(uri, True, True):
                    prefs[conn_default_pref] = conn_name
                    break
                else:
                    uri = conn_name = None
            except err.VersionError, e:
                warning(e)
                db.open(uri, False)
                break
            except (err.EmptyDatabaseError, err.MetaTableError,
                    err.VersionError, err.TimestampError,
                    err.RegistryError), e:
                warning(e)
                open_exc = e
                # reopen without verification so that db.Session and
                # db.engine, db.metadata will be bound to an engine
                db.open(uri, False)
                break
            except err.DatabaseError, e:
                debug(e)
                #traceback.format_exc()
                open_exc = e
                #break
            except Exception, e:
                msg = _("Could not open connection.\n\n%s") % \
                      utils.xml_safe_utf8(e)
                utils.message_details_dialog(msg, traceback.format_exc(),
                                             gtk.MESSAGE_ERROR)
                uri = None
    else:
        db.open(uri, True, True)


    # make session available as a convenience to other modules
    #Session = db.Session

    # load the plugins
    pluginmgr.load()

    # save any changes made in the conn manager before anything else has
    # chance to crash
    prefs.save()

    # set the default command handler
    import bauble.view as view
    pluginmgr.register_command(view.DefaultCommandHandler)

    # now that we have a connection create the gui, start before the plugins
    # are initialized in case they have to do anything like add a menu
    #import bauble._gui as _gui
    import bauble.ui as ui
    gui = ui.GUI()

    def _post_loop():
        gtk.gdk.threads_enter()
        try:
            if isinstance(open_exc, err.DatabaseError):
                msg = _('Would you like to create a new Bauble database at ' \
                        'the current connection?\n\n<i>Warning: If there is '\
                        'already a database at this connection any existing '\
                        'data will be destroyed!</i>')
                if utils.yes_no_dialog(msg, yes_delay=2):
                    try:
                        db.create()
                        # db.create() creates all tables registered with
                        # the default metadata so the pluginmgr should be
                        # loaded after the database is created so we don't
                        # inadvertantly create tables from the plugins
                        pluginmgr.init()
                        # set the default connection
                        prefs[conn_default_pref] = conn_name
                    except Exception, e:
                        utils.message_details_dialog(utils.xml_safe_utf8(e),
                                                     traceback.format_exc(),
                                                     gtk.MESSAGE_ERROR)
                        error(e)
            else:
                pluginmgr.init()
        except Exception, e:
            warning(traceback.format_exc())
            warning(e)
            utils.message_dialog(utils.utf8(e), gtk.MESSAGE_WARNING)
        gtk.gdk.threads_leave()

    gobject.idle_add(_post_loop)

    gui.show()
    gtk.main()
    gtk.gdk.threads_leave()<|MERGE_RESOLUTION|>--- conflicted
+++ resolved
@@ -9,11 +9,7 @@
 import bauble.paths as paths
 
 # major, minor, revision version tuple
-<<<<<<< HEAD
-version = '1.0.3' # :bump
-=======
 version = '1.0.10' # :bump
->>>>>>> c5af7859
 """The Bauble version.
 """
 version_tuple = version.split('.')
