--- conflicted
+++ resolved
@@ -9,11 +9,7 @@
 import bauble.paths as paths
 
 # major, minor, revision version tuple
-<<<<<<< HEAD
-version = '1.0.0b1' # :bump
-=======
-version = '1.0.0b21' # :bump
->>>>>>> 176e63aa
+version = '1.0.0b2' # :bump
 """The Bauble version.
 """
 version_tuple = version.split('.')
