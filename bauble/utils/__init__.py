--- conflicted
+++ resolved
@@ -5,10 +5,7 @@
 import imp, os, sys, re
 import bauble
 import bauble.paths as paths
-<<<<<<< HEAD
-=======
 from sqlalchemy.orm import object_session
->>>>>>> fdffcf6d
 from bauble.i18n import *
 import gtk, gtk.glade
 from bauble.utils.log import debug, warning
@@ -443,11 +440,7 @@
 
 
 def delete_or_expunge(obj):
-<<<<<<< HEAD
-    from sqlalchemy import object_session
-=======
     from sqlalchemy.orm import object_session
->>>>>>> fdffcf6d
     session = object_session(obj)
 #    debug('delete_or_expunge: %s' % obj)
     if obj in session.new:
