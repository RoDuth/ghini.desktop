--- conflicted
+++ resolved
@@ -36,13 +36,8 @@
     # windows generates odd characters in the uri unless its in ascii
     import sys
     if sys.platform == 'win32':
-<<<<<<< HEAD
         udata = data.decode("utf-8")
         asciidata = udata.encode("ascii", "ignore")
-=======
-        udata=data.decode("utf-8")
-        asciidata=udata.encode("ascii","ignore")
->>>>>>> 0d639d0a
         desktop.open(asciidata)
     else:
         desktop.open(data)
