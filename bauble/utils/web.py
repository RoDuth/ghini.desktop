--- conflicted
+++ resolved
@@ -31,16 +31,6 @@
 
 
 
-<<<<<<< HEAD
-def _open_link(func, data=None):
-    # windows generates odd characters in the uri unless its in ascii
-    import sys
-    if sys.platform == 'win32' :
-        udata=data.decode("utf-8")
-        asciidata=udata.encode("ascii","ignore")
-        desktop.open(asciidata)
-    else : desktop.open(data)
-=======
 def _open_link(data=None):
     """Open a web link"""
     # windows generates odd characters in the uri unless its in ascii
@@ -51,7 +41,6 @@
         desktop.open(asciidata)
     else:
         desktop.open(data)
->>>>>>> 23aa20ce
 
 gtk.link_button_set_uri_hook(_open_link)
 
