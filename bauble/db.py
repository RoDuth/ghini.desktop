#
# db.py
#

import os
import traceback
import gtk
import datetime
#from sqlalchemy import *
#from sqlalchemy import create_session

import bauble
import bauble.pluginmgr as pluginmgr
import bauble.meta as meta
import bauble.utils as utils
from bauble.utils.log import debug
from bauble.i18n import *
from bauble.error import *
import logging

<<<<<<< HEAD
# BUGS:
# https://bugs.launchpad.net/bauble/+bug/145396 - bauble.db.create should do everything in a transaction


=======
>>>>>>> fdffcf6d
# TODO: creating a database can't be guaranteed to work if you are
# trying to create
# a new database at a connection that has tables that aren't defined in
# the current metadata, sqlalchemy won't be able to determine the
# dependency order and you might get a drop...cascade error, we could
# either pass drop all directly to the database, is this non-standard

# TODO: what about leaving tables around that we're not using or indexes
# or other things from other versions, is it possible to have a
# "relatively" clean state, maybe if we hold a schema object in the
# meta with at least the indexes and table names

# TODO: should probably do a version check and make sure
# that we aren't creating a new database on a database when the version
# numbers don't match...in fact we shouldn't really allow creating a new
# database except from the connection dialog so that we can't connect
# to a database unless it was created by bauble

# TODO: could keep a list of tables created by bauble in the database
# which we could then reflect and drop, in general maybe we should have
# more information about the schema represented in the datbase

<<<<<<< HEAD
def create(import_defaults=True):
=======
engine = None
create_session = None
metadata = None

def _create(import_defaults=True):
>>>>>>> fdffcf6d
    """
    create new Bauble database at the current connection, this should only
    be called after all of your tables have been declared

    this will drop _all_ the tables at the connection that are registered with
    the metadata

    NOTE: since we can only drop tables that are registered with the database
    then its possible that some tables won\'t be dropped
    """
    # TODO: when creating a database there shouldn't be any errors
    # on import since we are importing from the default values, we should
    # just force the import and send everything in the database at once
    # instead of using slices, this would make it alot faster but it may
    # make it more difficult to make the interface more responsive,
    # maybe we can use a dialog without the progress bar to show the status,
    # should probably work on the status bar to display this
<<<<<<< HEAD

    conn = default_metadata.engine.contextual_connect()
=======
    # TODO: *** important ***
    # this work should be done in a transaction, i think the best way to do
    # this would be to pass a metadata or engine or connection object to
    # the importer that holds the transaction we should work in
    conn = bauble.engine.connect()
>>>>>>> fdffcf6d
    transaction = conn.begin()
    try:
        # TODO: here we are creating all the tables in the metadata whether
        # they are in the registry or not, we should really only be creating
        # those tables in the registry
        bauble.metadata.drop_all()
        bauble.metadata.create_all()
        # TODO: clearing the insert menu probably shouldn't be here and should
        # probably be pushed into bauble.create_database, the problem is at the
        # moment the data is imported in the pluginmgr.init method so we would
        # have to separate table creations from the init menu

        # clear the insert menu
        if bauble.gui is not None and hasattr(bauble.gui, 'insert_menu'):
            menu = bauble.gui.insert_menu
            submenu = menu.get_submenu()
            for c in submenu.get_children():
                submenu.remove(c)
            menu.show()

        # create the plugin registry and import the default data
        pluginmgr.install('all', import_defaults, force=True)
        meta.bauble_meta_table.insert().execute(name=meta.VERSION_KEY,
                                                value=str(bauble.version))
        meta.bauble_meta_table.insert().execute(name=meta.CREATED_KEY,
                                            value=str(datetime.datetime.now()))

    except Exception, e:
        debug(e)
#        logging.getLogger('sqlalchemy').setLevel(logging.DEBUG)
        transaction.rollback()
        raise
#        logging.getLogger('sqlalchemy').setLevel(logging.WARNING)
    else:
        transaction.commit()
    conn.close()


class DatabaseError(BaubleError):
    pass

class MetaTableError(DatabaseError):
    pass

class TimestampError(DatabaseError):
    pass

class RegistryError(DatabaseError):
    pass

class VersionError(DatabaseError):

    def __init__(self, version):
        super(VersionError, self).__init__()
        self.version = version


def _verify(engine):
    # make sure the version information matches or if the bauble
    # table doesn't exists then this may not be a bauble created
    # database
    warning = _('\n\n<i>Warning: If a database does already exists at ' \
                'this connection, creating a new database could corrupt '\
                'it.</i>')
    session = create_session()
    query = session.query(meta.BaubleMeta)


    # check that the database we connected to has the bauble meta table
    if not engine.has_table(meta.bauble_meta_table.name):
        raise MetaTableError()

    # check that the database we connected to has a "created" timestamp
    # in the bauble meta table
    result = query.get_by(name=meta.CREATED_KEY)
    if result is None:
        raise TimestampError()

    # check that the database we connected to has a "version" in the bauble
    # meta table and the the major and minor version are the same
    result = query.get_by(name=meta.VERSION_KEY)
    if result is None:
        raise VersionError(None)
    elif eval(result.value)[0:2] != bauble.version[0:2]:
        raise VersionError(result.value)

    return True
#    # check that the database we connected has a "registry" in the bauble
#    # meta table
#    result = query.get_by(name=meta.REGISTRY_KEY)
#    if result is None:
#        raise RegistryError()



def _open(uri):
    """
    open a database connection

    @param uri: the uri of the database to open
    """
    #debug(uri) # ** WARNING: this can print your passwd
    #db_engine = None
    global engine
    global metadata
    try:
        #global_connect(uri)#, strategy='threadlocal')
        #default_metadata.engine.contextual_connect() # test the connection
        engine.connect(uri)
        metadata = MetaData()
        #engine = default_metadata.engine
    except Exception, e:
        msg = _("Could not open connection.\n\n%s") % utils.xml_safe_utf8(e)
        utils.message_details_dialog(msg, traceback.format_exc(),
                                     gtk.MESSAGE_ERROR)
        engine = None

    metadata.bind = engine
    return engine
    #return db_engine
<|MERGE_RESOLUTION|>--- conflicted
+++ resolved
@@ -6,9 +6,6 @@
 import traceback
 import gtk
 import datetime
-#from sqlalchemy import *
-#from sqlalchemy import create_session
-
 import bauble
 import bauble.pluginmgr as pluginmgr
 import bauble.meta as meta
@@ -18,13 +15,10 @@
 from bauble.error import *
 import logging
 
-<<<<<<< HEAD
 # BUGS:
 # https://bugs.launchpad.net/bauble/+bug/145396 - bauble.db.create should do everything in a transaction
 
 
-=======
->>>>>>> fdffcf6d
 # TODO: creating a database can't be guaranteed to work if you are
 # trying to create
 # a new database at a connection that has tables that aren't defined in
@@ -47,15 +41,7 @@
 # which we could then reflect and drop, in general maybe we should have
 # more information about the schema represented in the datbase
 
-<<<<<<< HEAD
-def create(import_defaults=True):
-=======
-engine = None
-create_session = None
-metadata = None
-
 def _create(import_defaults=True):
->>>>>>> fdffcf6d
     """
     create new Bauble database at the current connection, this should only
     be called after all of your tables have been declared
@@ -73,16 +59,7 @@
     # make it more difficult to make the interface more responsive,
     # maybe we can use a dialog without the progress bar to show the status,
     # should probably work on the status bar to display this
-<<<<<<< HEAD
-
-    conn = default_metadata.engine.contextual_connect()
-=======
-    # TODO: *** important ***
-    # this work should be done in a transaction, i think the best way to do
-    # this would be to pass a metadata or engine or connection object to
-    # the importer that holds the transaction we should work in
     conn = bauble.engine.connect()
->>>>>>> fdffcf6d
     transaction = conn.begin()
     try:
         # TODO: here we are creating all the tables in the metadata whether
@@ -185,21 +162,19 @@
     @param uri: the uri of the database to open
     """
     #debug(uri) # ** WARNING: this can print your passwd
-    #db_engine = None
-    global engine
-    global metadata
     try:
         #global_connect(uri)#, strategy='threadlocal')
         #default_metadata.engine.contextual_connect() # test the connection
-        engine.connect(uri)
-        metadata = MetaData()
-        #engine = default_metadata.engine
+        # TODO: this needs to be checked since the SA4 merge, should we be
+        # resetting the metadata here or binding it to a new engine if that
+        # engine is being connected to a new uri
+        bauble.engine.connect(uri)
+        #metadata = MetaData()
     except Exception, e:
         msg = _("Could not open connection.\n\n%s") % utils.xml_safe_utf8(e)
         utils.message_details_dialog(msg, traceback.format_exc(),
                                      gtk.MESSAGE_ERROR)
         engine = None
 
-    metadata.bind = engine
+#    metadata.bind = engine
     return engine
-    #return db_engine
