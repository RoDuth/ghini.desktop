#  Copyright (c) 2005,2006,2007,2008  Brett Adams <brett@belizebotanic.org>
#  This is free software, see GNU General Public License v2 for details.

import datetime
import os
import traceback
import bauble.error as error

SQLALCHEMY_DEBUG = False

try:
    import sqlalchemy as sa
    parts = sa.__version__.split('.')
    if int(parts[1]) < 5:
        msg = _('This version of Bauble requires SQLAlchemy 0.5.0 or greater.'\
                'Please download and install a newer version of SQLAlchemy ' \
                'from http://www.sqlalchemy.org or contact your system '
                'administrator.')
        raise error.SQLAlchemyVersionError(msg)
except ImportError:
    msg = _('SQLAlchemy not installed. Please install SQLAlchemy from ' \
            'http://www.sqlalchemy.org')
    raise


import gtk
import sqlalchemy.orm as orm
from sqlalchemy.ext.declarative import declarative_base, DeclarativeMeta

import bauble.types as types
import bauble.utils as utils
from bauble.utils.log import debug, warning


if SQLALCHEMY_DEBUG:
    import logging
    global engine
    logging.basicConfig()
    logging.getLogger('sqlalchemy.engine').setLevel(logging.INFO)
    logging.getLogger('sqlalchemy.orm.unitofwork').setLevel(logging.DEBUG)


class HistoryExtension(orm.MapperExtension):

    """
    HistoryExtension is a :class:`sqlalchemy.orm.MapperExtension` that
    is added to all clases that inherit from bauble.db.Base so that
    all inserts, updates, and deletes made to the mapped objects are
    recorded in the `history` table.
    """
    def _add(self, operation, mapper, instance):
        """
        Add a new entry to the history table.
        """
        user = None
        try:
            if db.engine.name in ('postgres', 'postgresql'):
                import bauble.plugins.users as users
                user = users.current_user()
        except:
            if 'USER' in os.environ and os.environ['USER']:
                user = os.environ['USER']
            elif 'USERNAME' in os.environ and os.environ['USERNAME']:
                user = os.environ['USERNAME']

        row = {}
        for c in mapper.local_table.c:
            row[c.name] = utils.utf8(getattr(instance, c.name))
        table = History.__table__
        table.insert(dict(tablename=mapper.local_table.name, values=str(row),
                          operation=operation, user=user,
                          timestamp=datetime.datetime.today())).execute()


    def after_update(self, mapper, connection, instance):
        self._add('update', mapper, instance)


    def after_insert(self, mapper, connection, instance):
        self._add('insert', mapper, instance)


    def after_delete(self, mapper, connection, instance):
        self._add('delete', mapper, instance)



class MapperBase(DeclarativeMeta):
    """
    MapperBase adds the id, _created and _last_updated columns to all
    tables.

    In general there is no reason to use this class directly other
    than to extend it to add more default columns to all the bauble
    tables.
    """
    def __init__(cls, classname, bases, dict_):
        #print >>sys.stderr, dict_
        if '__tablename__' in dict_:
            seqname = '%s_id_seq' % dict_['__tablename__']
            dict_['id'] = sa.Column('id', sa.Integer, sa.Sequence(seqname),
                                    primary_key=True)
            dict_['_created'] = sa.Column('_created', types.DateTime(True),
                                          default=sa.func.now())
            dict_['_last_updated'] = sa.Column('_last_updated',
                                               types.DateTime(True),
                                               default=sa.func.now(),
                                               onupdate=sa.func.now())
            cls.__mapper_args__ = {'extension': HistoryExtension()}
        super(MapperBase, cls).__init__(classname, bases, dict_)


engine = None
"""A :class:`sqlalchemy.engine.base.Engine` used as the default
connection to the database.
"""


Session = None
"""
bauble.db.Session is created after the database has been opened with
:func:`bauble.db.open()`. bauble.db.Session should be used when you need
to do ORM based activities on a bauble database.  To create a new
Session use::Uncategorized

    session = bauble.db.Session()

When you are finished with the session be sure to close the session
with :func:`session.close()`. Failure to close sessions can lead to
database deadlocks, particularly when using PostgreSQL based
databases.
"""

Base = declarative_base(metaclass=MapperBase)
"""
All tables/mappers in Bauble which use the SQLAlchemy declarative
plugin for declaring tables and mappers should derive from this class.

An instance of :class:`sqlalchemy.ext.declarative.Base`
"""

metadata = Base.metadata
"""The default metadata for all Bauble tables.
"""

<<<<<<< HEAD
=======
history_base = declarative_base(metadata=metadata)

class History(history_base):
    """
    """
    __tablename__ = 'history'
    id = sa.Column(sa.Integer, sa.Sequence('history_id_seq'), primary_key=True)
    tablename = sa.Column(sa.String, nullable=False)
    values = sa.Column(sa.String, nullable=False)
    operation = sa.Column(sa.String, nullable=False)
    user = sa.Column(sa.String)
    timestamp = sa.Column(sa.DateTime, nullable=False)


>>>>>>> 5538ce84

def open(uri, verify=True, show_error_dialogs=False):
    """
    Open a database connection.  This function sets bauble.db.engine to
    the opened engined.

    Return bauble.db.engine if successful else returns None and
    bauble.db.engine remains unchanged.

    :param uri: The URI of the database to open.
    :type uri: str

    :param verify: Where the database we connect to should be verified
        as one created by Bauble.  This flag is used mostly for
        testing.
    :type verify: bool

    :param show_error_dialogs: A flag to indicate whether the error
        dialogs should be displayed.  This is used mostly for testing.
    :type show_error_dialogs: bool
    """

    # ** WARNING: this can print your passwd
##    debug('db.open(%s)' % uri)
    from sqlalchemy.orm import sessionmaker
    import bauble
    global engine
    new_engine = None

    # use the SingletonThreadPool so that we always use the same
    # connection in a thread, not sure how this is different than
    # the threadlocal strategy but it doesn't cause as many lockups
    import sqlalchemy.pool as pool
    new_engine = sa.create_engine(uri, echo=SQLALCHEMY_DEBUG,
                                  poolclass=pool.SingletonThreadPool)
    new_engine.connect().close() # make sure we can connect
    def _bind():
        """bind metadata to engine and create sessionmaker """
        global Session, engine
        engine = new_engine
        metadata.bind = engine # make engine implicit for metadata
        Session = sessionmaker(bind=engine, autoflush=False)

    if new_engine is not None and not verify:
        _bind()
        return engine
    elif new_engine is None:
        return None

    _verify_connection(new_engine, show_error_dialogs)
    _bind()
    return engine


def create(import_defaults=True):
    """
    Create new Bauble database at the current connection

    :param import_defaults: A flag that is passed to each plugins
        install() method to indicate where it should import its
        default data.  This is mainly used for testing.  The default
        value is True
    :type import_defaults: bool

    """
    # TODO: when creating a database there shouldn't be any errors
    # on import since we are importing from the default values, we should
    # just force the import and send everything in the database at once
    # instead of using slices, this would make it alot faster but it may
    # make it more difficult to make the interface more responsive,
    # maybe we can use a dialog without the progress bar to show the status,
    # should probably work on the status bar to display this

    # TODO: we create a transaction here and the csv import creates another
    # nested transaction, we need to verify that if we rollback here then all
    # of the changes made by csv import are rolled back as well
##    debug('entered db.create()')
    if not engine:
        raise ValueError('engine is None, not connected to a database')
    import bauble
    import bauble.meta as meta
    import bauble.pluginmgr as pluginmgr
    import datetime

    connection = engine.connect()
    transaction = connection.begin()
    try:
        # TODO: here we are dropping/creating all the tables in the
        # metadata whether they are in the registry or not, we should
        # really only be creating those tables from registered
        # plugins, maybe with an uninstall() method on Plugin
        metadata.drop_all(bind=connection, checkfirst=True)
        metadata.create_all(bind=connection)

        # fill in the bauble meta table and install all the plugins
        meta_table = meta.BaubleMeta.__table__
        meta_table.insert(bind=connection).\
            execute(name=meta.VERSION_KEY,
                    value=unicode(bauble.version)).close()
        meta_table.insert(bind=connection).\
            execute(name=meta.CREATED_KEY,
                    value=unicode(datetime.datetime.now())).close()
    except GeneratorExit, e:
        # this is here in case the main windows is closed in the middle
        # of a task
        # UPDATE 2009.06.18: i'm not sure if this is still relevant since we
        # switched the task system to use fibra...but it doesn't hurt
        # having it here until we can make sure
        warning('bauble.db.create(): %s' % utils.utf8(e))
        transaction.rollback()
        raise
    except Exception, e:
        warning('bauble.db.create(): %s' % utils.utf8(e))
        transaction.rollback()
        raise
    else:
        transaction.commit()
    finally:
        connection.close()

    connection = engine.connect()
    transaction = connection.begin()
    try:
        pluginmgr.install('all', import_defaults, force=True)
    except GeneratorExit, e:
        # this is here in case the main windows is closed in the middle
        # of a task
        # UPDATE 2009.06.18: i'm not sure if this is still relevant since we
        # switched the task system to use fibra...but it doesn't hurt
        # having it here until we can make sure
        warning('bauble.db.create(): %s' % utils.utf8(e))
        transaction.rollback()
        raise
    except Exception, e:
        warning('bauble.db.create(): %s' % utils.utf8(e))
        transaction.rollback()
        raise
    else:
        transaction.commit()
    finally:
        connection.close()


def _verify_connection(engine, show_error_dialogs=False):
    """
    Test whether a connection to an engine is a valid Bauble database. This
    method will raise an error for the first problem it finds with the
    database.

    :param engine: the engine to test
    :type engine: :class:`sqlalchemy.engine.Engine`
    :param show_error_dialogs: flag for whether or not to show message
        dialogs detailing the error, default=False
    :type show_error_dialogs: bool
    """
##    debug('entered _verify_connection(%s)' % show_error_dialogs)
    import bauble
    import bauble.pluginmgr as pluginmgr
    if show_error_dialogs:
        try:
            return _verify_connection(engine, False)
        except error.EmptyDatabaseError:
            msg = _('The database you have connected to is empty.')
            utils.message_dialog(msg, gtk.MESSAGE_ERROR)
            raise
        except error.MetaTableError:
            msg = _('The database you have connected to does not have the '
                    'bauble meta table.  This usually means that the database '
                    'is either corrupt or it was created with an old version '
                    'of Bauble')
            utils.message_dialog(msg, gtk.MESSAGE_ERROR)
            raise
        except error.TimestampError:
            msg = _('The database you have connected to does not have a '\
                    'timestamp for when it was created. This usually means '\
                    'that there was a problem when you created the '\
                    'database or the database you connected to wasn\'t '\
                    'created with Bauble.')
            utils.message_dialog(msg, gtk.MESSAGE_ERROR)
            raise
        except error.VersionError, e:
            msg = _('You are using Bauble version %(version)s while the '\
                    'database you have connected to was created with '\
                    'version %(db_version)s\n\nSome things might not work as '\
                    'or some of your data may become unexpectedly '\
                    'corrupted.') % \
                    {'version': bauble.version,
                     'db_version':'%s' % e.version}
            utils.message_dialog(msg, gtk.MESSAGE_ERROR)
            raise

    # check if the database has any tables
    if len(engine.table_names()) == 0:
        raise error.EmptyDatabaseError()

    import bauble.meta as meta
    # check that the database we connected to has the bauble meta table
    if not engine.has_table(meta.BaubleMeta.__tablename__):
        raise error.MetaTableError()

    from sqlalchemy.orm import sessionmaker
    # if we don't close this session before raising an exception then we
    # will probably get deadlocks....i'm not really sure why
    session = sessionmaker(bind=engine)()
    query = session.query#(meta.BaubleMeta)

    # check that the database we connected to has a "created" timestamp
    # in the bauble meta table
    result = query(meta.BaubleMeta).filter_by(name = meta.CREATED_KEY).first()
    if not result:
        session.close()
        raise error.TimestampError()

    # check that the database we connected to has a "version" in the bauble
    # meta table and the the major and minor version are the same
    result = query(meta.BaubleMeta).filter_by(name = meta.VERSION_KEY).first()
    if not result:
        session.close()
        raise error.VersionError(None)
    try:
        major, minor, revision = result.value.split('.')
    except Exception:
        session.close()
        raise error.VersionError(result.value)

    if major != bauble.version_tuple[0] or minor != bauble.version_tuple[1]:
        session.close()
        raise error.VersionError(result.value)

    session.close()
    return True<|MERGE_RESOLUTION|>--- conflicted
+++ resolved
@@ -41,7 +41,6 @@
 
 
 class HistoryExtension(orm.MapperExtension):
-
     """
     HistoryExtension is a :class:`sqlalchemy.orm.MapperExtension` that
     is added to all clases that inherit from bauble.db.Base so that
@@ -143,8 +142,6 @@
 """The default metadata for all Bauble tables.
 """
 
-<<<<<<< HEAD
-=======
 history_base = declarative_base(metadata=metadata)
 
 class History(history_base):
@@ -158,8 +155,6 @@
     user = sa.Column(sa.String)
     timestamp = sa.Column(sa.DateTime, nullable=False)
 
-
->>>>>>> 5538ce84
 
 def open(uri, verify=True, show_error_dialogs=False):
     """
